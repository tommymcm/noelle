--- conflicted
+++ resolved
@@ -1,451 +1,447 @@
-/*
- * Copyright 2016 - 2019  Angelo Matni, Simone Campanoni, Brian Homerding
- *
- * Permission is hereby granted, free of charge, to any person obtaining a copy of this software and associated documentation files (the "Software"), to deal in the Software without restriction, including without limitation the rights to use, copy, modify, merge, publish, distribute, sublicense, and/or sell copies of the Software, and to permit persons to whom the Software is furnished to do so, subject to the following conditions:
-
- * The above copyright notice and this permission notice shall be included in all copies or substantial portions of the Software.
-
- * THE SOFTWARE IS PROVIDED "AS IS", WITHOUT WARRANTY OF ANY KIND, EXPRESS OR IMPLIED, INCLUDING BUT NOT LIMITED TO THE WARRANTIES OF MERCHANTABILITY, FITNESS FOR A PARTICULAR PURPOSE AND NONINFRINGEMENT.
- * IN NO EVENT SHALL THE AUTHORS OR COPYRIGHT HOLDERS BE LIABLE FOR ANY CLAIM, DAMAGES OR OTHER LIABILITY, WHETHER IN AN ACTION OF CONTRACT, TORT OR OTHERWISE, ARISING FROM, OUT OF OR IN CONNECTION WITH THE SOFTWARE OR THE USE OR OTHER DEALINGS IN THE SOFTWARE.
- */
-#include "PDG.hpp"
-#include "SCCDAG.hpp"
-#include "Architecture.hpp"
-#include "LoopDependenceInfo.hpp"
-#include "LoopAwareMemDepAnalysis.hpp"
-
-using namespace llvm;
-using namespace llvm::noelle;
-
-LoopDependenceInfo::LoopDependenceInfo(
-  PDG *fG,
-  Loop *l,
-  DominatorSummary &DS,
-  ScalarEvolution &SE,
-  uint32_t maxCores,
-  bool enableFloatAsReal
-) : LoopDependenceInfo{fG, l, DS, SE, maxCores, enableFloatAsReal, {}, nullptr, true} {
-
-  return ;
-}
-
-LoopDependenceInfo::LoopDependenceInfo(
-  PDG *fG,
-  Loop *l,
-  DominatorSummary &DS,
-  ScalarEvolution &SE,
-  uint32_t maxCores,
-  bool enableFloatAsReal,
-  liberty::LoopAA *aa
-) : LoopDependenceInfo{fG, l, DS, SE, maxCores, enableFloatAsReal, {}, aa, true} {
-
-  return ;
-}
-
-LoopDependenceInfo::LoopDependenceInfo(
-  PDG *fG,
-  Loop *l,
-  DominatorSummary &DS,
-  ScalarEvolution &SE,
-  uint32_t maxCores,
-  bool enableFloatAsReal,
-  std::unordered_set<LoopDependenceInfoOptimization> optimizations
-) : LoopDependenceInfo{fG, l, DS, SE, maxCores, enableFloatAsReal, optimizations, nullptr, true} {
-
-  return ;
-}
-
-LoopDependenceInfo::LoopDependenceInfo(
-  PDG *fG,
-  Loop *l,
-  DominatorSummary &DS,
-  ScalarEvolution &SE,
-  uint32_t maxCores,
-  bool enableFloatAsReal,
-  std::unordered_set<LoopDependenceInfoOptimization> optimizations,
-  liberty::LoopAA *loopAA,
-  bool enableLoopAwareDependenceAnalyses
-) : DOALLChunkSize{8},
-    maximumNumberOfCoresForTheParallelization{maxCores},
-    liSummary{l},
-    enabledOptimizations{optimizations},
-    areLoopAwareAnalysesEnabled{enableLoopAwareDependenceAnalyses}
-  {
-  for (auto edge : fG->getEdges()) {
-    assert(!edge->isLoopCarriedDependence() && "Flag was already set");
-  }
-  /*
-   * Enable all transformations.
-   */
-  this->enableAllTransformations();
-
-  /*
-   * Fetch the loop dependence graph (i.e., the subset of the PDG that relates to the loop @l) and its SCCDAG.
-   */
-  this->fetchLoopAndBBInfo(l, SE);
-  auto ls = this->getLoopStructure();
-  auto loopExitBlocks = ls->getLoopExitBasicBlocks();
-  auto DGs = this->createDGsForLoop(l, fG, DS, SE, loopAA);
-  this->loopDG = DGs.first;
-  auto loopSCCDAG = DGs.second;
-
-  /*
-   * Create the environment for the loop.
-   */
-  this->environment = new LoopEnvironment(loopDG, loopExitBlocks);
-
-  /*
-   * Create the invariant manager.
-   */
-  auto topLoop = this->liSummary.getLoopNestingTreeRoot();
-  this->invariantManager = new InvariantManager(topLoop, this->loopDG);
-
-  /*
-   * Calculate various attributes on SCCs
-   */
-  this->inductionVariables = new InductionVariableManager(liSummary, *invariantManager, SE, *loopSCCDAG, *environment);
-<<<<<<< HEAD
-  this->sccdagAttrs = SCCDAGAttrs(loopDG, loopSCCDAG, this->liSummary, SE, *inductionVariables, DS);
-=======
-  this->sccdagAttrs = SCCDAGAttrs(enableFloatAsReal, loopDG, loopSCCDAG, this->liSummary, SE, lcd, *inductionVariables, DS);
->>>>>>> 54674243
-  this->domainSpaceAnalysis = new LoopIterationDomainSpaceAnalysis(liSummary, *this->inductionVariables, SE);
-
-  /*
-   * Collect induction variable information
-   */
-  auto iv = this->inductionVariables->getLoopGoverningInductionVariable(*liSummary.getLoop(*l->getHeader()));
-  loopGoverningIVAttribution = iv == nullptr ? nullptr
-    : new LoopGoverningIVAttribution(*iv, *loopSCCDAG->sccOfValue(iv->getLoopEntryPHI()), loopExitBlocks);
-
-  /*
-   * Cache the post-dominator tree.
-   */
-  for (auto bb : l->blocks()) {
-    loopBBtoPD[&*bb] = DS.PDT.getNode(&*bb)->getIDom()->getBlock();
-  }
-
-  return ;
-}
-
-void LoopDependenceInfo::copyParallelizationOptionsFrom (LoopDependenceInfo *otherLDI) {
-  this->DOALLChunkSize = otherLDI->DOALLChunkSize;
-  this->enabledTransformations = otherLDI->enabledTransformations;
-  this->maximumNumberOfCoresForTheParallelization = otherLDI->maximumNumberOfCoresForTheParallelization;
-  this->areLoopAwareAnalysesEnabled = otherLDI->areLoopAwareAnalysesEnabled;
-
-  return ;
-}
-
-/*
- * Fetch the number of exit blocks.
- */
-uint32_t LoopDependenceInfo::numberOfExits (void) const{
-  return this->getLoopStructure()->getLoopExitBasicBlocks().size();
-}
-
-void LoopDependenceInfo::fetchLoopAndBBInfo (
-  Loop *l,
-  ScalarEvolution &SE
-  ){
-
-  /*
-   * Compute the trip counts of all loops in the loop tree that starts with @l.
-   */
-  auto loopTripCount = this->computeTripCounts(l, SE);
-  if (loopTripCount > 0){
-    this->compileTimeKnownTripCount = true;
-    this->tripCount = loopTripCount;
-
-  } else {
-    this->compileTimeKnownTripCount = false;
-  }
-
-  return ;
-}
-
-uint64_t LoopDependenceInfo::computeTripCounts (
-  Loop *l,
-  ScalarEvolution &SE
-  ){
-
-  /*
-   * Fetch the trip count of the loop given as input.
-   */
-  auto tripCount = SE.getSmallConstantTripCount(l);
-
-  return tripCount;
-}
-
-std::pair<PDG *, SCCDAG *> LoopDependenceInfo::createDGsForLoop (
-  Loop *l,
-  PDG *functionDG,
-  DominatorSummary &DS,
-  ScalarEvolution &SE,
-  liberty::LoopAA *aa
-) {
-
-  /*
-   * Create the loop dependence graph.
-   */
-  for (auto edge : functionDG->getEdges()) {
-    assert(!edge->isLoopCarriedDependence() && "Flag was already set");
-  }
-  auto loopDG = functionDG->createLoopsSubgraph(l);
-  for (auto edge : loopDG->getEdges()) {
-    assert(!edge->isLoopCarriedDependence() && "Flag was already set");
-  }
-
-  std::vector<Value *> loopInternals;
-  for (auto internalNode : loopDG->internalNodePairs()) {
-      loopInternals.push_back(internalNode.first);
-  }
-  auto loopInternalDG = loopDG->createSubgraphFromValues(loopInternals, false);
-
-  /*
-   * Detect the loop-carried data dependences.
-   *
-   * HACK: The reason LoopCarriedDependencies is constructed SPECIFICALLY with the DG
-   * that is used to query it is because it holds references to edges copied to that specific
-   * instance of the DG. Edges are NOT referential to a single DG source.
-   * When they are, this won't need to be done
-   *
-   * HACK: The SCCDAG is constructed with a loop internal DG to avoid external nodes in the loop DG
-   * which provide context (live-ins/live-outs) but which complicate analyzing the resulting SCCDAG 
-   */
-  LoopCarriedDependencies::setLoopCarriedDependencies(liSummary, DS, *loopDG);
-
-  /*
-   * Perform loop-aware memory dependence analysis to refine the loop dependence graph.
-   */
-  auto loopStructure = liSummary.getLoopNestingTreeRoot();
-  auto loopExitBlocks = loopStructure->getLoopExitBasicBlocks();
-  auto env = LoopEnvironment(loopDG, loopExitBlocks);
-  auto preRefinedSCCDAG = SCCDAG(loopInternalDG);
-  auto invManager = InvariantManager(loopStructure, loopDG);
-  auto ivManager = InductionVariableManager(liSummary, invManager, SE, preRefinedSCCDAG, env);
-  auto domainSpace = LoopIterationDomainSpaceAnalysis(liSummary, ivManager, SE);
-  if (this->areLoopAwareAnalysesEnabled){
-    refinePDGWithLoopAwareMemDepAnalysis(loopDG, l, loopStructure, liSummary, aa, &domainSpace);
-  }
-
-  if (enabledOptimizations.find(LoopDependenceInfoOptimization::MEMORY_CLONING_ID) != enabledOptimizations.end()) {
-
-    removeUnnecessaryDependenciesThatCloningMemoryNegates(loopDG, DS);
-  }
-
-  /*
-   * Build a SCCDAG of loop-internal instructions
-   */
-  loopInternalDG = loopDG->createSubgraphFromValues(loopInternals, false);
-  auto loopSCCDAG = new SCCDAG(loopInternalDG);
-//  LoopCarriedDependencies::setLoopCarriedDependencies(liSummary, DS, *loopSCCDAG);
-  /*
-   * Safety check: check that the SCCDAG includes all instructions of the loop given as input.
-   */
-  #ifdef DEBUG
-
-  /*
-   * Check that all loop instructions belong to LDI-specific containers.
-   */
-  {
-  int64_t numberOfInstructionsInLoop = 0;
-  for (auto bbIter : l->blocks()){
-    for (auto &I : *bbIter){
-      assert(std::find(loopInternals.begin(), loopInternals.end(), &I) != loopInternals.end());
-      assert(loopInternalDG->isInternal(&I));
-      assert(loopSCCDAG->doesItContain(&I));
-      numberOfInstructionsInLoop++;
-    }
-  }
-
-  /*
-   * Check that all LDI-specific containers include only loop instructions.
-   */
-  assert(loopInternals.size() == numberOfInstructionsInLoop);
-  assert(loopInternalDG->numNodes() == loopInternals.size());
-  }
-  #endif
-
-  return std::make_pair(loopDG, loopSCCDAG);
-}
-
-void LoopDependenceInfo::removeUnnecessaryDependenciesThatCloningMemoryNegates (
-  PDG *loopInternalDG,
-  DominatorSummary &DS
-) {
-  auto rootLoop = liSummary.getLoopNestingTreeRoot();
-  this->memoryCloningAnalysis = new MemoryCloningAnalysis(rootLoop, DS);
-
-  std::unordered_set<DGEdge<Value> *> edgesToRemove;
-
-  for (auto edge : LoopCarriedDependencies::getLoopCarriedDependenciesForLoop(*rootLoop, liSummary, *loopInternalDG)) {
-    if (!edge->isMemoryDependence()) continue;
-
-    auto producer = dyn_cast<Instruction>(edge->getOutgoingT());
-    auto consumer = dyn_cast<Instruction>(edge->getIncomingT());
-    if (!producer || !consumer) continue;
-
-    auto locationProducer = this->memoryCloningAnalysis->getClonableMemoryLocationFor(producer);
-    auto locationConsumer = this->memoryCloningAnalysis->getClonableMemoryLocationFor(consumer);
-    if (!locationProducer || !locationConsumer) continue;
-
-    bool isRAW = edge->isRAWDependence()
-      && locationProducer->isInstructionStoringLocation(producer)
-      && locationConsumer->isInstructionLoadingLocation(consumer);
-    bool isWAR = edge->isWARDependence()
-      && locationConsumer->isInstructionLoadingLocation(producer)
-      && locationProducer->isInstructionStoringLocation(consumer);
-    bool isWAW = edge->isWAWDependence()
-      && locationConsumer->isInstructionStoringLocation(producer)
-      && locationProducer->isInstructionStoringLocation(consumer);
-
-    if (!isRAW && !isWAR && !isWAW) continue;
-
-    // producer->print(errs() << "Found alloca location for producer: "); errs() << "\n";
-    // consumer->print(errs() << "Found alloca location for consumer: "); errs() << "\n";
-    // locationProducer->getAllocation()->print(errs() << "Alloca: "); errs() << "\n";
-    // locationConsumer->getAllocation()->print(errs() << "Alloca: "); errs() << "\n";
-
-    edgesToRemove.insert(edge);
-  }
-
-  for (auto edge : edgesToRemove) {
-    edge->setLoopCarried(false);
-    loopInternalDG->removeEdge(edge);
-  }
-}
- 
-bool LoopDependenceInfo::isTransformationEnabled (Transformation transformation){
-  auto exist = this->enabledTransformations.find(transformation) != this->enabledTransformations.end();
-
-  return exist;
-}
-
-void LoopDependenceInfo::enableAllTransformations (void){
-  for (int32_t i = Transformation::First; i <= Transformation::Last; i++){
-    auto t = static_cast<Transformation>(i);
-    this->enabledTransformations.insert(t);
-  }
-
-  return ;
-}
-
-void LoopDependenceInfo::disableTransformation (Transformation transformationToDisable){
-  this->enabledTransformations.erase(transformationToDisable);
-
-  return ;
-}
-
-bool LoopDependenceInfo::isOptimizationEnabled (LoopDependenceInfoOptimization optimization) {
-  auto enabled = this->enabledOptimizations.find(optimization) != this->enabledOptimizations.end();
-  return enabled;
-}
-
-PDG * LoopDependenceInfo::getLoopDG (void) const {
-  return this->loopDG;
-}
-
-bool LoopDependenceInfo::iterateOverSubLoopsRecursively (
-  std::function<bool (const LoopStructure &child)> funcToInvoke
-  ){
-
-  /*
-   * Iterate over the children.
-   */
-  for (auto subloop : this->liSummary.loops){
-    if (funcToInvoke(*subloop)){
-      return true ;
-    }
-  }
-
-  return false;
-}
-
-uint64_t LoopDependenceInfo::getID (void) const {
-
-  /*
-   * Fetch the loop structure.
-   */
-  auto ls = this->getLoopStructure();
-
-  /*
-   * Fetch the ID.
-   */
-  auto ID = ls->getID();
-
-  return ID;
-}
-
-LoopStructure * LoopDependenceInfo::getLoopStructure (void) const {
-  return this->liSummary.getLoopNestingTreeRoot();
-}
-
-LoopStructure * LoopDependenceInfo::getNestedMostLoopStructure (Instruction *I) const {
-  return this->liSummary.getLoop(*I);
-}
-
-bool LoopDependenceInfo::isSCCContainedInSubloop (SCC *scc) const {
-  return this->sccdagAttrs.isSCCContainedInSubloop(this->liSummary, scc);
-}
-
-InductionVariableManager * LoopDependenceInfo::getInductionVariableManager (void) const {
-  return inductionVariables;
-}
-
-LoopGoverningIVAttribution * LoopDependenceInfo::getLoopGoverningIVAttribution (void) const {
-  return loopGoverningIVAttribution;
-}
-
-MemoryCloningAnalysis * LoopDependenceInfo::getMemoryCloningAnalysis (void) const {
-  assert(this->memoryCloningAnalysis != nullptr
-    && "Requesting memory cloning analysis without having specified LoopDependenceInfoOptimization::MEMORY_CLONING");
-  return this->memoryCloningAnalysis;
-}
-
-bool LoopDependenceInfo::doesHaveCompileTimeKnownTripCount (void) const {
-  return this->compileTimeKnownTripCount;
-}
-
-uint64_t LoopDependenceInfo::getCompileTimeTripCount (void) const {
-  return this->tripCount;
-}
-
-uint32_t LoopDependenceInfo::getMaximumNumberOfCores (void) const {
-  return this->maximumNumberOfCoresForTheParallelization;
-}
-
-InvariantManager * LoopDependenceInfo::getInvariantManager (void) const {
-  return this->invariantManager;
-}
-
-LoopIterationDomainSpaceAnalysis * LoopDependenceInfo::getLoopIterationDomainSpaceAnalysis (void) const {
-  return this->domainSpaceAnalysis;
-}
-
-const LoopsSummary & LoopDependenceInfo::getLoopHierarchyStructures (void) const {
-  return this->liSummary;
-}
-
-SCCDAGAttrs * LoopDependenceInfo::getSCCManager (void) {
-  return & (this->sccdagAttrs);
-}
-
-LoopDependenceInfo::~LoopDependenceInfo() {
-  delete this->loopDG;
-  delete this->environment;
-
-  if (this->inductionVariables){
-    delete this->inductionVariables;
-  }
-  if (this->loopGoverningIVAttribution){
-    delete this->loopGoverningIVAttribution;
-  }
-
-  assert(this->invariantManager);
-  delete this->invariantManager;
-
-  delete this->domainSpaceAnalysis;
-
-  return ;
-}
+/*
+ * Copyright 2016 - 2019  Angelo Matni, Simone Campanoni, Brian Homerding
+ *
+ * Permission is hereby granted, free of charge, to any person obtaining a copy of this software and associated documentation files (the "Software"), to deal in the Software without restriction, including without limitation the rights to use, copy, modify, merge, publish, distribute, sublicense, and/or sell copies of the Software, and to permit persons to whom the Software is furnished to do so, subject to the following conditions:
+
+ * The above copyright notice and this permission notice shall be included in all copies or substantial portions of the Software.
+
+ * THE SOFTWARE IS PROVIDED "AS IS", WITHOUT WARRANTY OF ANY KIND, EXPRESS OR IMPLIED, INCLUDING BUT NOT LIMITED TO THE WARRANTIES OF MERCHANTABILITY, FITNESS FOR A PARTICULAR PURPOSE AND NONINFRINGEMENT.
+ * IN NO EVENT SHALL THE AUTHORS OR COPYRIGHT HOLDERS BE LIABLE FOR ANY CLAIM, DAMAGES OR OTHER LIABILITY, WHETHER IN AN ACTION OF CONTRACT, TORT OR OTHERWISE, ARISING FROM, OUT OF OR IN CONNECTION WITH THE SOFTWARE OR THE USE OR OTHER DEALINGS IN THE SOFTWARE.
+ */
+#include "PDG.hpp"
+#include "SCCDAG.hpp"
+#include "Architecture.hpp"
+#include "LoopDependenceInfo.hpp"
+#include "LoopAwareMemDepAnalysis.hpp"
+
+using namespace llvm;
+using namespace llvm::noelle;
+
+LoopDependenceInfo::LoopDependenceInfo(
+  PDG *fG,
+  Loop *l,
+  DominatorSummary &DS,
+  ScalarEvolution &SE,
+  uint32_t maxCores,
+  bool enableFloatAsReal
+) : LoopDependenceInfo{fG, l, DS, SE, maxCores, enableFloatAsReal, {}, nullptr, true} {
+
+  return ;
+}
+
+LoopDependenceInfo::LoopDependenceInfo(
+  PDG *fG,
+  Loop *l,
+  DominatorSummary &DS,
+  ScalarEvolution &SE,
+  uint32_t maxCores,
+  bool enableFloatAsReal,
+  liberty::LoopAA *aa
+) : LoopDependenceInfo{fG, l, DS, SE, maxCores, enableFloatAsReal, {}, aa, true} {
+
+  return ;
+}
+
+LoopDependenceInfo::LoopDependenceInfo(
+  PDG *fG,
+  Loop *l,
+  DominatorSummary &DS,
+  ScalarEvolution &SE,
+  uint32_t maxCores,
+  bool enableFloatAsReal,
+  std::unordered_set<LoopDependenceInfoOptimization> optimizations
+) : LoopDependenceInfo{fG, l, DS, SE, maxCores, enableFloatAsReal, optimizations, nullptr, true} {
+
+  return ;
+}
+
+LoopDependenceInfo::LoopDependenceInfo(
+  PDG *fG,
+  Loop *l,
+  DominatorSummary &DS,
+  ScalarEvolution &SE,
+  uint32_t maxCores,
+  bool enableFloatAsReal,
+  std::unordered_set<LoopDependenceInfoOptimization> optimizations,
+  liberty::LoopAA *loopAA,
+  bool enableLoopAwareDependenceAnalyses
+) : DOALLChunkSize{8},
+    maximumNumberOfCoresForTheParallelization{maxCores},
+    liSummary{l},
+    enabledOptimizations{optimizations},
+    areLoopAwareAnalysesEnabled{enableLoopAwareDependenceAnalyses}
+  {
+  for (auto edge : fG->getEdges()) {
+    assert(!edge->isLoopCarriedDependence() && "Flag was already set");
+  }
+  /*
+   * Enable all transformations.
+   */
+  this->enableAllTransformations();
+
+  /*
+   * Fetch the loop dependence graph (i.e., the subset of the PDG that relates to the loop @l) and its SCCDAG.
+   */
+  this->fetchLoopAndBBInfo(l, SE);
+  auto ls = this->getLoopStructure();
+  auto loopExitBlocks = ls->getLoopExitBasicBlocks();
+  auto DGs = this->createDGsForLoop(l, fG, DS, SE, loopAA);
+  this->loopDG = DGs.first;
+  auto loopSCCDAG = DGs.second;
+
+  /*
+   * Create the environment for the loop.
+   */
+  this->environment = new LoopEnvironment(loopDG, loopExitBlocks);
+
+  /*
+   * Create the invariant manager.
+   */
+  auto topLoop = this->liSummary.getLoopNestingTreeRoot();
+  this->invariantManager = new InvariantManager(topLoop, this->loopDG);
+
+  /*
+   * Calculate various attributes on SCCs
+   */
+  this->inductionVariables = new InductionVariableManager(liSummary, *invariantManager, SE, *loopSCCDAG, *environment);
+  this->sccdagAttrs = SCCDAGAttrs(enableFloatAsReal, loopDG, loopSCCDAG, this->liSummary, SE, *inductionVariables, DS);
+  this->domainSpaceAnalysis = new LoopIterationDomainSpaceAnalysis(liSummary, *this->inductionVariables, SE);
+
+  /*
+   * Collect induction variable information
+   */
+  auto iv = this->inductionVariables->getLoopGoverningInductionVariable(*liSummary.getLoop(*l->getHeader()));
+  loopGoverningIVAttribution = iv == nullptr ? nullptr
+    : new LoopGoverningIVAttribution(*iv, *loopSCCDAG->sccOfValue(iv->getLoopEntryPHI()), loopExitBlocks);
+
+  /*
+   * Cache the post-dominator tree.
+   */
+  for (auto bb : l->blocks()) {
+    loopBBtoPD[&*bb] = DS.PDT.getNode(&*bb)->getIDom()->getBlock();
+  }
+
+  return ;
+}
+
+void LoopDependenceInfo::copyParallelizationOptionsFrom (LoopDependenceInfo *otherLDI) {
+  this->DOALLChunkSize = otherLDI->DOALLChunkSize;
+  this->enabledTransformations = otherLDI->enabledTransformations;
+  this->maximumNumberOfCoresForTheParallelization = otherLDI->maximumNumberOfCoresForTheParallelization;
+  this->areLoopAwareAnalysesEnabled = otherLDI->areLoopAwareAnalysesEnabled;
+
+  return ;
+}
+
+/*
+ * Fetch the number of exit blocks.
+ */
+uint32_t LoopDependenceInfo::numberOfExits (void) const{
+  return this->getLoopStructure()->getLoopExitBasicBlocks().size();
+}
+
+void LoopDependenceInfo::fetchLoopAndBBInfo (
+  Loop *l,
+  ScalarEvolution &SE
+  ){
+
+  /*
+   * Compute the trip counts of all loops in the loop tree that starts with @l.
+   */
+  auto loopTripCount = this->computeTripCounts(l, SE);
+  if (loopTripCount > 0){
+    this->compileTimeKnownTripCount = true;
+    this->tripCount = loopTripCount;
+
+  } else {
+    this->compileTimeKnownTripCount = false;
+  }
+
+  return ;
+}
+
+uint64_t LoopDependenceInfo::computeTripCounts (
+  Loop *l,
+  ScalarEvolution &SE
+  ){
+
+  /*
+   * Fetch the trip count of the loop given as input.
+   */
+  auto tripCount = SE.getSmallConstantTripCount(l);
+
+  return tripCount;
+}
+
+std::pair<PDG *, SCCDAG *> LoopDependenceInfo::createDGsForLoop (
+  Loop *l,
+  PDG *functionDG,
+  DominatorSummary &DS,
+  ScalarEvolution &SE,
+  liberty::LoopAA *aa
+) {
+
+  /*
+   * Create the loop dependence graph.
+   */
+  for (auto edge : functionDG->getEdges()) {
+    assert(!edge->isLoopCarriedDependence() && "Flag was already set");
+  }
+  auto loopDG = functionDG->createLoopsSubgraph(l);
+  for (auto edge : loopDG->getEdges()) {
+    assert(!edge->isLoopCarriedDependence() && "Flag was already set");
+  }
+
+  std::vector<Value *> loopInternals;
+  for (auto internalNode : loopDG->internalNodePairs()) {
+      loopInternals.push_back(internalNode.first);
+  }
+  auto loopInternalDG = loopDG->createSubgraphFromValues(loopInternals, false);
+
+  /*
+   * Detect the loop-carried data dependences.
+   *
+   * HACK: The reason LoopCarriedDependencies is constructed SPECIFICALLY with the DG
+   * that is used to query it is because it holds references to edges copied to that specific
+   * instance of the DG. Edges are NOT referential to a single DG source.
+   * When they are, this won't need to be done
+   *
+   * HACK: The SCCDAG is constructed with a loop internal DG to avoid external nodes in the loop DG
+   * which provide context (live-ins/live-outs) but which complicate analyzing the resulting SCCDAG 
+   */
+  LoopCarriedDependencies::setLoopCarriedDependencies(liSummary, DS, *loopDG);
+
+  /*
+   * Perform loop-aware memory dependence analysis to refine the loop dependence graph.
+   */
+  auto loopStructure = liSummary.getLoopNestingTreeRoot();
+  auto loopExitBlocks = loopStructure->getLoopExitBasicBlocks();
+  auto env = LoopEnvironment(loopDG, loopExitBlocks);
+  auto preRefinedSCCDAG = SCCDAG(loopInternalDG);
+  auto invManager = InvariantManager(loopStructure, loopDG);
+  auto ivManager = InductionVariableManager(liSummary, invManager, SE, preRefinedSCCDAG, env);
+  auto domainSpace = LoopIterationDomainSpaceAnalysis(liSummary, ivManager, SE);
+  if (this->areLoopAwareAnalysesEnabled){
+    refinePDGWithLoopAwareMemDepAnalysis(loopDG, l, loopStructure, &liSummary, aa, &domainSpace);
+  }
+
+  if (enabledOptimizations.find(LoopDependenceInfoOptimization::MEMORY_CLONING_ID) != enabledOptimizations.end()) {
+
+    removeUnnecessaryDependenciesThatCloningMemoryNegates(loopDG, DS);
+  }
+
+  /*
+   * Build a SCCDAG of loop-internal instructions
+   */
+  loopInternalDG = loopDG->createSubgraphFromValues(loopInternals, false);
+  auto loopSCCDAG = new SCCDAG(loopInternalDG);
+//  LoopCarriedDependencies::setLoopCarriedDependencies(liSummary, DS, *loopSCCDAG);
+  /*
+   * Safety check: check that the SCCDAG includes all instructions of the loop given as input.
+   */
+  #ifdef DEBUG
+
+  /*
+   * Check that all loop instructions belong to LDI-specific containers.
+   */
+  {
+  int64_t numberOfInstructionsInLoop = 0;
+  for (auto bbIter : l->blocks()){
+    for (auto &I : *bbIter){
+      assert(std::find(loopInternals.begin(), loopInternals.end(), &I) != loopInternals.end());
+      assert(loopInternalDG->isInternal(&I));
+      assert(loopSCCDAG->doesItContain(&I));
+      numberOfInstructionsInLoop++;
+    }
+  }
+
+  /*
+   * Check that all LDI-specific containers include only loop instructions.
+   */
+  assert(loopInternals.size() == numberOfInstructionsInLoop);
+  assert(loopInternalDG->numNodes() == loopInternals.size());
+  }
+  #endif
+
+  return std::make_pair(loopDG, loopSCCDAG);
+}
+
+void LoopDependenceInfo::removeUnnecessaryDependenciesThatCloningMemoryNegates (
+  PDG *loopInternalDG,
+  DominatorSummary &DS
+) {
+  auto rootLoop = liSummary.getLoopNestingTreeRoot();
+  this->memoryCloningAnalysis = new MemoryCloningAnalysis(rootLoop, DS);
+
+  std::unordered_set<DGEdge<Value> *> edgesToRemove;
+
+  for (auto edge : LoopCarriedDependencies::getLoopCarriedDependenciesForLoop(*rootLoop, liSummary, *loopInternalDG)) {
+    if (!edge->isMemoryDependence()) continue;
+
+    auto producer = dyn_cast<Instruction>(edge->getOutgoingT());
+    auto consumer = dyn_cast<Instruction>(edge->getIncomingT());
+    if (!producer || !consumer) continue;
+
+    auto locationProducer = this->memoryCloningAnalysis->getClonableMemoryLocationFor(producer);
+    auto locationConsumer = this->memoryCloningAnalysis->getClonableMemoryLocationFor(consumer);
+    if (!locationProducer || !locationConsumer) continue;
+
+    bool isRAW = edge->isRAWDependence()
+      && locationProducer->isInstructionStoringLocation(producer)
+      && locationConsumer->isInstructionLoadingLocation(consumer);
+    bool isWAR = edge->isWARDependence()
+      && locationConsumer->isInstructionLoadingLocation(producer)
+      && locationProducer->isInstructionStoringLocation(consumer);
+    bool isWAW = edge->isWAWDependence()
+      && locationConsumer->isInstructionStoringLocation(producer)
+      && locationProducer->isInstructionStoringLocation(consumer);
+
+    if (!isRAW && !isWAR && !isWAW) continue;
+
+    // producer->print(errs() << "Found alloca location for producer: "); errs() << "\n";
+    // consumer->print(errs() << "Found alloca location for consumer: "); errs() << "\n";
+    // locationProducer->getAllocation()->print(errs() << "Alloca: "); errs() << "\n";
+    // locationConsumer->getAllocation()->print(errs() << "Alloca: "); errs() << "\n";
+
+    edgesToRemove.insert(edge);
+  }
+
+  for (auto edge : edgesToRemove) {
+    edge->setLoopCarried(false);
+    loopInternalDG->removeEdge(edge);
+  }
+}
+ 
+bool LoopDependenceInfo::isTransformationEnabled (Transformation transformation){
+  auto exist = this->enabledTransformations.find(transformation) != this->enabledTransformations.end();
+
+  return exist;
+}
+
+void LoopDependenceInfo::enableAllTransformations (void){
+  for (int32_t i = Transformation::First; i <= Transformation::Last; i++){
+    auto t = static_cast<Transformation>(i);
+    this->enabledTransformations.insert(t);
+  }
+
+  return ;
+}
+
+void LoopDependenceInfo::disableTransformation (Transformation transformationToDisable){
+  this->enabledTransformations.erase(transformationToDisable);
+
+  return ;
+}
+
+bool LoopDependenceInfo::isOptimizationEnabled (LoopDependenceInfoOptimization optimization) {
+  auto enabled = this->enabledOptimizations.find(optimization) != this->enabledOptimizations.end();
+  return enabled;
+}
+
+PDG * LoopDependenceInfo::getLoopDG (void) const {
+  return this->loopDG;
+}
+
+bool LoopDependenceInfo::iterateOverSubLoopsRecursively (
+  std::function<bool (const LoopStructure &child)> funcToInvoke
+  ){
+
+  /*
+   * Iterate over the children.
+   */
+  for (auto subloop : this->liSummary.loops){
+    if (funcToInvoke(*subloop)){
+      return true ;
+    }
+  }
+
+  return false;
+}
+
+uint64_t LoopDependenceInfo::getID (void) const {
+
+  /*
+   * Fetch the loop structure.
+   */
+  auto ls = this->getLoopStructure();
+
+  /*
+   * Fetch the ID.
+   */
+  auto ID = ls->getID();
+
+  return ID;
+}
+
+LoopStructure * LoopDependenceInfo::getLoopStructure (void) const {
+  return this->liSummary.getLoopNestingTreeRoot();
+}
+
+LoopStructure * LoopDependenceInfo::getNestedMostLoopStructure (Instruction *I) const {
+  return this->liSummary.getLoop(*I);
+}
+
+bool LoopDependenceInfo::isSCCContainedInSubloop (SCC *scc) const {
+  return this->sccdagAttrs.isSCCContainedInSubloop(this->liSummary, scc);
+}
+
+InductionVariableManager * LoopDependenceInfo::getInductionVariableManager (void) const {
+  return inductionVariables;
+}
+
+LoopGoverningIVAttribution * LoopDependenceInfo::getLoopGoverningIVAttribution (void) const {
+  return loopGoverningIVAttribution;
+}
+
+MemoryCloningAnalysis * LoopDependenceInfo::getMemoryCloningAnalysis (void) const {
+  assert(this->memoryCloningAnalysis != nullptr
+    && "Requesting memory cloning analysis without having specified LoopDependenceInfoOptimization::MEMORY_CLONING");
+  return this->memoryCloningAnalysis;
+}
+
+bool LoopDependenceInfo::doesHaveCompileTimeKnownTripCount (void) const {
+  return this->compileTimeKnownTripCount;
+}
+
+uint64_t LoopDependenceInfo::getCompileTimeTripCount (void) const {
+  return this->tripCount;
+}
+
+uint32_t LoopDependenceInfo::getMaximumNumberOfCores (void) const {
+  return this->maximumNumberOfCoresForTheParallelization;
+}
+
+InvariantManager * LoopDependenceInfo::getInvariantManager (void) const {
+  return this->invariantManager;
+}
+
+LoopIterationDomainSpaceAnalysis * LoopDependenceInfo::getLoopIterationDomainSpaceAnalysis (void) const {
+  return this->domainSpaceAnalysis;
+}
+
+const LoopsSummary & LoopDependenceInfo::getLoopHierarchyStructures (void) const {
+  return this->liSummary;
+}
+
+SCCDAGAttrs * LoopDependenceInfo::getSCCManager (void) {
+  return & (this->sccdagAttrs);
+}
+
+LoopDependenceInfo::~LoopDependenceInfo() {
+  delete this->loopDG;
+  delete this->environment;
+
+  if (this->inductionVariables){
+    delete this->inductionVariables;
+  }
+  if (this->loopGoverningIVAttribution){
+    delete this->loopGoverningIVAttribution;
+  }
+
+  assert(this->invariantManager);
+  delete this->invariantManager;
+
+  delete this->domainSpaceAnalysis;
+
+  return ;
+}