/*
 * Copyright 2016 - 2020  Angelo Matni, Simone Campanoni, Brian Homerding
 *
 * Permission is hereby granted, free of charge, to any person obtaining a copy of this software and associated documentation files (the "Software"), to deal in the Software without restriction, including without limitation the rights to use, copy, modify, merge, publish, distribute, sublicense, and/or sell copies of the Software, and to permit persons to whom the Software is furnished to do so, subject to the following conditions:

 * The above copyright notice and this permission notice shall be included in all copies or substantial portions of the Software.

 * THE SOFTWARE IS PROVIDED "AS IS", WITHOUT WARRANTY OF ANY KIND, EXPRESS OR IMPLIED, INCLUDING BUT NOT LIMITED TO THE WARRANTIES OF MERCHANTABILITY, FITNESS FOR A PARTICULAR PURPOSE AND NONINFRINGEMENT. 
 * IN NO EVENT SHALL THE AUTHORS OR COPYRIGHT HOLDERS BE LIABLE FOR ANY CLAIM, DAMAGES OR OTHER LIABILITY, WHETHER IN AN ACTION OF CONTRACT, TORT OR OTHERWISE, ARISING FROM, OUT OF OR IN CONNECTION WITH THE SOFTWARE OR THE USE OR OTHER DEALINGS IN THE SOFTWARE.
 */

#pragma once

#include "SystemHeaders.hpp"

#include "PDG.hpp"
#include "scaf/MemoryAnalysisModules/LoopAA.h"
#include "LoopCarriedDependencies.hpp"
#include "LoopIterationDomainSpaceAnalysis.hpp"
#include "LoopsSummary.hpp"

<<<<<<< HEAD
namespace llvm {

// Perform loop-aware memory dependence analysis to refine the loop PDG
void refinePDGWithLoopAwareMemDepAnalysis(
  PDG *loopDG,
  Loop *l,
  LoopStructure *loopStructure,
  LoopsSummary liSummary,
  liberty::LoopAA *loopAA,
  LoopIterationDomainSpaceAnalysis *LIDS
);

// Refine the loop PDG with SCAF
void refinePDGWithSCAF(PDG *loopDG, Loop *l, liberty::LoopAA *loopAA);

void refinePDGWithLIDS(
  PDG *loopDG,
  LoopStructure *loopStructure,
  LoopsSummary liSummary,
  LoopIterationDomainSpaceAnalysis *LIDS
);

} // namespace llvm
=======
using namespace llvm;
using namespace llvm::noelle;

namespace llvm::noelle {

  // Perform loop-aware memory dependence analysis to refine the loop PDG
  void refinePDGWithLoopAwareMemDepAnalysis(
    PDG *loopDG,
    Loop *l,
    LoopStructure *loopStructure,
    LoopCarriedDependencies &LCD,
    liberty::LoopAA *loopAA,
    LoopIterationDomainSpaceAnalysis *LIDS
  );

  // Refine the loop PDG with SCAF
  void refinePDGWithSCAF(PDG *loopDG, Loop *l, liberty::LoopAA *loopAA);

  void refinePDGWithLIDS(
    PDG *loopDG,
    LoopStructure *loopStructure,
    LoopCarriedDependencies &LCD,
    LoopIterationDomainSpaceAnalysis *LIDS
  );

} // namespace llvm::noelle
>>>>>>> 54674243
<|MERGE_RESOLUTION|>--- conflicted
+++ resolved
@@ -19,31 +19,6 @@
 #include "LoopIterationDomainSpaceAnalysis.hpp"
 #include "LoopsSummary.hpp"
 
-<<<<<<< HEAD
-namespace llvm {
-
-// Perform loop-aware memory dependence analysis to refine the loop PDG
-void refinePDGWithLoopAwareMemDepAnalysis(
-  PDG *loopDG,
-  Loop *l,
-  LoopStructure *loopStructure,
-  LoopsSummary liSummary,
-  liberty::LoopAA *loopAA,
-  LoopIterationDomainSpaceAnalysis *LIDS
-);
-
-// Refine the loop PDG with SCAF
-void refinePDGWithSCAF(PDG *loopDG, Loop *l, liberty::LoopAA *loopAA);
-
-void refinePDGWithLIDS(
-  PDG *loopDG,
-  LoopStructure *loopStructure,
-  LoopsSummary liSummary,
-  LoopIterationDomainSpaceAnalysis *LIDS
-);
-
-} // namespace llvm
-=======
 using namespace llvm;
 using namespace llvm::noelle;
 
@@ -54,7 +29,7 @@
     PDG *loopDG,
     Loop *l,
     LoopStructure *loopStructure,
-    LoopCarriedDependencies &LCD,
+    LoopsSummary *liSummary,
     liberty::LoopAA *loopAA,
     LoopIterationDomainSpaceAnalysis *LIDS
   );
@@ -65,9 +40,8 @@
   void refinePDGWithLIDS(
     PDG *loopDG,
     LoopStructure *loopStructure,
-    LoopCarriedDependencies &LCD,
+    LoopsSummary *liSummary,
     LoopIterationDomainSpaceAnalysis *LIDS
   );
 
-} // namespace llvm::noelle
->>>>>>> 54674243
+} // namespace llvm::noelle