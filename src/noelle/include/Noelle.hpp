/*
 * Copyright 2016 - 2019  Angelo Matni, Simone Campanoni
 *
 * Permission is hereby granted, free of charge, to any person obtaining a copy of this software and associated documentation files (the "Software"), to deal in the Software without restriction, including without limitation the rights to use, copy, modify, merge, publish, distribute, sublicense, and/or sell copies of the Software, and to permit persons to whom the Software is furnished to do so, subject to the following conditions:

 * The above copyright notice and this permission notice shall be included in all copies or substantial portions of the Software.

 * THE SOFTWARE IS PROVIDED "AS IS", WITHOUT WARRANTY OF ANY KIND, EXPRESS OR IMPLIED, INCLUDING BUT NOT LIMITED TO THE WARRANTIES OF MERCHANTABILITY, FITNESS FOR A PARTICULAR PURPOSE AND NONINFRINGEMENT.
 * IN NO EVENT SHALL THE AUTHORS OR COPYRIGHT HOLDERS BE LIABLE FOR ANY CLAIM, DAMAGES OR OTHER LIABILITY, WHETHER IN AN ACTION OF CONTRACT, TORT OR OTHERWISE, ARISING FROM, OUT OF OR IN CONNECTION WITH THE SOFTWARE OR THE USE OR OTHER DEALINGS IN THE SOFTWARE.
 */
#pragma once

#include "SystemHeaders.hpp"

#include "PDGAnalysis.hpp"
#include "LoopDependenceInfo.hpp"
#include "Queue.hpp"
#include "HotProfiler.hpp"
#include "DataFlow.hpp"
#include "Scheduler.hpp"

<<<<<<< HEAD
#include "MemoryAnalysisModules/LoopAA.h"

using namespace llvm;
=======
using namespace llvm::noelle;
>>>>>>> 757535d0

namespace llvm {

  enum class Verbosity { Disabled, Minimal, Maximal };

  class Noelle : public ModulePass {
    public:

      /*
       * Fields.
       */
      static char ID;
      IntegerType *int1, *int8, *int16, *int32, *int64;
      Queue queues;

      /*
       * Methods.
       */
      Noelle();

      bool doInitialization (Module &M) override ;

      void getAnalysisUsage(AnalysisUsage &AU) const override ;

      bool runOnModule (Module &M) override ;

      std::vector<LoopDependenceInfo *> * getLoops (void) ;

      std::vector<LoopDependenceInfo *> * getLoops (
        double minimumHotness
      );

      std::vector<LoopDependenceInfo *> * getLoops (
        Function *function
      );

      std::vector<LoopDependenceInfo *> * getLoops (
        Function *function,
        double minimumHotness
      );

      std::vector<LoopStructure *> * getLoopStructures (void) ;

      std::vector<LoopStructure *> * getLoopStructures (
        double minimumHotness
      );

      std::vector<LoopStructure *> * getLoopStructures (
        Function *function
      );

      std::vector<LoopStructure *> * getLoopStructures (
        Function *function,
        double minimumHotness
      );

      LoopDependenceInfo * getLoop (
        LoopStructure *loop
      );

      uint32_t getNumberOfProgramLoops (void);

      uint32_t getNumberOfProgramLoops (
        double minimumHotness
        );

      void sortByHotness (
        std::vector<LoopDependenceInfo *> & loops
        ) ;

      void sortByHotness (
        std::vector<LoopStructure *> & loops
        ) ;

      void sortByStaticNumberOfInstructions (
        std::vector<LoopDependenceInfo *> & loops
        ) ;

      Module * getProgram (void) const ;

      Function * getEntryFunction (void) const ;

      Hot * getProfiles (void) ;

      PDG * getProgramDependenceGraph (void) ;

      PDG * getFunctionDependenceGraph (Function *f) ;

      DataFlowAnalysis getDataFlowAnalyses (void) const ;

      DataFlowEngine getDataFlowEngine (void) const ;

<<<<<<< HEAD
=======
      Scheduler getScheduler (void) const ;
    
>>>>>>> 757535d0
      DominatorSummary * getDominators (Function *f) ;

      noelle::CallGraph * getProgramCallGraph (void) ;

      Verbosity getVerbosity (void) const ;

      double getMinimumHotness (void) const ;

      Type * getIntegerType (uint32_t bitwidth) const ;

      Type * getVoidPointerType (void) const ;

      Type * getVoidType (void) const ;

      uint32_t getMaximumNumberOfCores (void) const ;

      uint64_t numberOfProgramInstructions (void) const ;

      /**
       * \brief Check whether a transformation is enabled.
       *
       * This method returns true if the transformation \param transformation is enabled.
       *
       * \param transformation The transformation to consider.
       * \return true if the transformation is enabled. False otherwise.
       */
      bool isTransformationEnabled (Transformation transformation);

      bool shouldLoopsBeHoistToMain (void) const ;

      std::vector<Function *> * getModuleFunctionsReachableFrom (
        Module *module,
        Function *startingPoint
        );

      void linkTransformedLoopToOriginalFunction (
        Module *module,
        BasicBlock *originalPreHeader,
        BasicBlock *startOfParLoopInOriginalFunc,
        BasicBlock *endOfParLoopInOriginalFunc,
        Value *envArray,
        Value *envIndexForExitVariable,
        std::vector<BasicBlock *> &loopExitBlocks
        );

      ~Noelle();

    private:
      Verbosity verbose;
      double minHot;
      Module *program;
      Hot *profiles;
      PDG *programDependenceGraph;
      std::unordered_set<Transformation> enabledTransformations;
      uint32_t maxCores;
      bool hoistLoopsToMain;
      noelle::CallGraph *pcg;
      PDGAnalysis *pdgAnalysis;
      liberty::LoopAA *loopAA;

      char *filterFileName;
      bool hasReadFilterFile;
      std::vector<uint32_t> loopThreads;
      std::vector<uint32_t> techniquesToDisable;
      std::vector<uint32_t> DOALLChunkSize;
      std::unordered_map<BasicBlock *, uint32_t> loopHeaderToLoopIndexMap;

      uint32_t fetchTheNextValue (
        std::stringstream &stream
        );

      bool checkToGetLoopFilteringInfo (void) ;

      LoopDependenceInfo * getLoopDependenceInfoForLoop (
        Loop *loop,
        PDG *functionPDG,
        DominatorSummary *DS,
        ScalarEvolution *SE,
        uint32_t techniquesToDisable,
        uint32_t DOALLChunkSize,
        uint32_t maxCores
      );

      bool isLoopHot (LoopStructure *loopStructure, double minimumHotness) ;
      bool isFunctionHot (Function *function, double minimumHotness) ;

  };

}<|MERGE_RESOLUTION|>--- conflicted
+++ resolved
@@ -19,13 +19,9 @@
 #include "DataFlow.hpp"
 #include "Scheduler.hpp"
 
-<<<<<<< HEAD
 #include "MemoryAnalysisModules/LoopAA.h"
 
-using namespace llvm;
-=======
 using namespace llvm::noelle;
->>>>>>> 757535d0
 
 namespace llvm {
 
@@ -118,11 +114,8 @@
 
       DataFlowEngine getDataFlowEngine (void) const ;
 
-<<<<<<< HEAD
-=======
       Scheduler getScheduler (void) const ;
-    
->>>>>>> 757535d0
+
       DominatorSummary * getDominators (Function *f) ;
 
       noelle::CallGraph * getProgramCallGraph (void) ;
