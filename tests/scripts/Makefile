--- conflicted
+++ resolved
@@ -1,7 +1,6 @@
 # Commands
 CC=clang
-# CPP=clang++
-CPP=/u/gc14/clang_openmp/llvm/scripts/automp
+CPP=clang++
 OPT=opt
 
 # Libraries
@@ -12,16 +11,10 @@
 #RUNTIME_CFLAGS="$(RUNTIME_CFLAGS) -DDSWP_STATS"
 #RUNTIME_CFLAGS="$(RUNTIME_CFLAGS) -DRUNTIME_PRINT"
 
-<<<<<<< HEAD
-# Other parallelization options:
-# PARALLELIZATION_OPTIONS=-alloc-aa-verbose=1 -noelle-pdg-verbose=1 -noelle-verbose=2 -dswp-force -noelle-min-hot=0
-PARALLELIZATION_OPTIONS=-alloc-aa-verbose=1 -noelle-pdg-verbose=1 -dswp-force -noelle-min-hot=0
-=======
 # Parallelization options
 # 	- To dump the PDG: -noelle-pdg-dump
 PARALLELIZATION_OPTIONS=-alloc-aa-verbose=1 -noelle-parallelizer-force
 NOELLE_OPTIONS=-noelle-pdg-verbose=1 -noelle-verbose=2 -noelle-min-hot=0
->>>>>>> c6052d7d
 OPT_LEVEL=-O3
 
 # Front-end flags
@@ -43,14 +36,7 @@
 	llvm-dis $@
 
 %.bc: %.cpp
-<<<<<<< HEAD
-	$(CPP) $(INCLUDES) -std=c++14 -emit-llvm -O0 -Xclang -disable-O0-optnone -c $< -o $@
-	noelle-norm $@ -o $@
-	# $(OPT) -break-crit-edges $@ -o $@
-	$(OPT) -dot-cfg -disable-output $@
-=======
 	$(CPP) $(INCLUDES) $(FRONTEND_FLAGS) -std=c++14 -c $< -o $@
->>>>>>> c6052d7d
 	llvm-dis $@
 
 baseline: baseline.bc
@@ -65,21 +51,8 @@
 $(OPTIMIZED): test_parallelized.bc
 	$(CPP) -std=c++14 -pthreads $(OPT_LEVEL) $^ $(LIBS) -o $@
 
-<<<<<<< HEAD
-test_pdgdot.bc: test_seq.bc
-	$(OPT) $(PRINTPASSES) $(ANALYSES) -heuristics -PDGPrinter $^ -o $@
-
-test_talkdown.bc: test.bc
-	date > talkdown.dump
-	# noelle-load -Talkdown $< -o $@ 2>>talkdown.dump
-	noelle-load -Talkdown -debug-only=talkdown $< -o $@
-
-test_dswp_unoptimized.bc: test_seq.bc output.prof
-	noelle-pgo output.prof $(PARALLELIZATION_OPTIONS) $< -o $@
-=======
 test_parallelized_unoptimized.bc: baseline_with_metadata.bc
 	noelle-parallelizer $^ -o $@ $(NOELLE_OPTIONS) $(PARALLELIZATION_OPTIONS)
->>>>>>> c6052d7d
 	llvm-dis $@
 
 test_parallelized.bc: test_parallelized_unoptimized.bc
