--- conflicted
+++ resolved
@@ -1,1304 +1,1300 @@
-#include "llvm/Pass.h"
-#include "llvm/IR/Function.h"
-#include "llvm/IR/BasicBlock.h"
-#include "llvm/IR/Instructions.h"
-#include "llvm/IR/DerivedUser.h"
-#include "llvm/IR/LegacyPassManager.h"
-#include "llvm/IR/LLVMContext.h"
-#include "llvm/Support/raw_ostream.h"
-#include "llvm/Transforms/IPO/PassManagerBuilder.h"
-
-#include "llvm/Transforms/Utils/LoopUtils.h"
-#include "llvm/Analysis/LoopInfo.h"
-#include "llvm/Analysis/ScalarEvolution.h"
-#include "llvm/Analysis/ScalarEvolutionExpressions.h"
-#include "llvm/IR/Dominators.h"
-#include "llvm/Analysis/AssumptionCache.h"
-
-#include "llvm/IR/Mangler.h"
-#include "llvm/IR/IRBuilder.h"
-
-#include "DSWPLoopDependenceInfo.hpp"
-#include "PipelineInfo.hpp"
-#include "PDG.hpp"
-#include "SCC.hpp"
-#include "SCCDAG.hpp"
-#include "PDGAnalysis.hpp"
-#include "Parallelization.hpp"
-
-#include <unordered_map>
-#include <set>
-#include <queue>
-#include <deque>
-
-using namespace llvm;
-
-namespace llvm {
-
-  static cl::opt<bool> ForceParallelization("dswp-force", cl::ZeroOrMore, cl::Hidden, cl::desc("Force the parallelization"));
-  static cl::opt<bool> ForceNoSCCMerge("dswp-no-scc-merge", cl::ZeroOrMore, cl::Hidden, cl::desc("Force no SCC merging when parallelizing"));
-
-  struct DSWP : public ModulePass {
-    public:
-      static char ID;
-
-      Function *stageDispatcher;
-      Function *printReachedI, *printPushedP, *printPulledP;
-
-      std::vector<Function *> queuePushes;
-      std::vector<Function *> queuePops;
-      std::vector<Type *> queueTypes;
-      std::vector<Type *> queueElementTypes;
-      unordered_map<int, int> queueSizeToIndex;
-
-      FunctionType *stageType;
-
-      DSWP() : 
-        ModulePass{ID}, 
-        forceParallelization{false},
-        forceNoSCCMerge{false}
-        {
-        return ;
-      }
-
-      bool doInitialization (Module &M) override { 
-        this->forceParallelization |= (ForceParallelization.getNumOccurrences() > 0);
-        this->forceNoSCCMerge |= (ForceNoSCCMerge.getNumOccurrences() > 0);
-        return false; 
-      }
-
-      bool runOnModule (Module &M) override {
-
-        /*
-         * Fetch the outputs of the passes we rely on.
-         */
-        auto& parallelizationFramework = getAnalysis<Parallelization>();
-
-        /*
-         * Collect some information.
-         */
-        errs() << "DSWP: Analyzing the module " << M.getName() << "\n";
-        if (!collectThreadPoolHelperFunctionsAndTypes(M, parallelizationFramework)) {
-          errs() << "DSWP utils not included!\n";
-          return false;
-        }
-
-        /*
-         * Fetch all the loops we want to parallelize.
-         */
-        auto loopsToParallelize = this->getLoopsToParallelize(M, parallelizationFramework);
-        errs() << "DSWP:  There are " << loopsToParallelize.size() << " loops to parallelize\n";
-
-        /*
-         * Parallelize the loops selected.
-         */
-        auto modified = false;
-        for (auto loop : loopsToParallelize){
-
-          /*
-           * Parallelize the current loop with DSWP.
-           */
-          modified |= applyDSWP(loop, parallelizationFramework);
-
-          /*
-           * Free the memory.
-           */
-          delete loop;
-        }
-
-        return modified;
-      }
-
-      void getAnalysisUsage (AnalysisUsage &AU) const override {
-        AU.addRequired<PDGAnalysis>();
-        AU.addRequired<Parallelization>();
-        AU.addRequired<ScalarEvolutionWrapperPass>();
-        AU.addRequired<LoopInfoWrapperPass>();
-        return ;
-      }
-
-    private:
-      bool forceParallelization;
-      bool forceNoSCCMerge;
-
-      std::vector<DSWPLoopDependenceInfo *> getLoopsToParallelize (Module &M, Parallelization &par){
-        std::vector<DSWPLoopDependenceInfo *> loopsToParallelize;
-
-        /*
-         * Define the allocator of loop structures.
-         */
-        auto allocatorOfLoopStructures = [] (Function *f, PDG *fG, Loop *l, LoopInfo &li) -> LoopDependenceInfo * {
-          auto ldi = new DSWPLoopDependenceInfo(f, fG, l, li);
-          return ldi;
-        };
-
-        /*
-         * Collect all loops included in the module.
-         */
-        auto allLoops = par.getModuleLoops(&M, allocatorOfLoopStructures);
-
-        /*
-         * Consider to parallelize only one loop per function.
-         */
-        std::set<Function *> functionsSeen;
-        for (auto loop : *allLoops){
-          auto function = loop->function;
-
-          if (functionsSeen.find(function) != functionsSeen.end()){
-
-            /*
-             * Free the memory.
-             */
-            delete loop;
-            continue ;
-          }
-
-          functionsSeen.insert(function);
-          auto dswpLoop = (DSWPLoopDependenceInfo *)(loop);
-          loopsToParallelize.push_back(dswpLoop);
-        }
-
-        /*
-         * Free the memory.
-         */
-        delete allLoops;
-
-        return loopsToParallelize;
-      }
-
-      bool collectThreadPoolHelperFunctionsAndTypes (Module &M, Parallelization &par) {
-        printReachedI = M.getFunction("printReachedI");
-        printPushedP = M.getFunction("printPushedP");
-        printPulledP = M.getFunction("printPulledP");
-        std::string pushers[4] = { "queuePush8", "queuePush16", "queuePush32", "queuePush64" };
-        std::string poppers[4] = { "queuePop8", "queuePop16", "queuePop32", "queuePop64" };
-        for (auto pusher : pushers) queuePushes.push_back(M.getFunction(pusher));
-        for (auto popper : poppers) queuePops.push_back(M.getFunction(popper));
-        for (auto queueF : queuePushes) queueTypes.push_back(queueF->arg_begin()->getType());
-        queueSizeToIndex = unordered_map<int, int>({ { 1, 0 }, { 8, 0 }, { 16, 1 }, { 32, 2 }, { 64, 3 }});
-        queueElementTypes = std::vector<Type *>({ par.int8, par.int16, par.int32, par.int64 });
-
-        stageDispatcher = M.getFunction("stageDispatcher");
-        auto stageExecuter = M.getFunction("stageExecuter");
-
-        auto stageArgType = stageExecuter->arg_begin()->getType();
-        stageType = cast<FunctionType>(cast<PointerType>(stageArgType)->getElementType());
-        return true;
-      }
-
-      bool applyDSWP (DSWPLoopDependenceInfo *LDI, Parallelization &par) {
-        errs() << "DSWP: Check if we can parallelize the loop " << *LDI->header->getFirstNonPHI() << " of function " << LDI->function->getName() << "\n";
-
-        /*
-         * Merge SCCs of the SCCDAG.
-         */
-        // printSCCs(LDI->loopSCCDAG);
-        mergeSCCs(LDI);
-        collectNonLeafScalarSCCs(LDI);
-        // printSCCs(LDI->loopSCCDAG);
-
-        /*
-         * Create the pipeline stages.
-         */
-        if (!isWorthParallelizing(LDI)) {
-          errs() << "DSWP:  Not enough TLP can be extracted\n";
-          return false;
-        }
-        if (!collectStageAndQueueInfo(LDI, par)) {
-<<<<<<< HEAD
-          errs() << "DSWP:  Could not construct stages or queues for loop\n";
-=======
-          errs() << "DSWP:  We couldn't collect stage and queue information\n";
->>>>>>> dcac4c50
-          return false;
-        }
-        printStageSCCs(LDI);
-        printStageQueues(LDI);
-        printEnv(LDI);
-
-        errs() << "DSWP:  Create " << LDI->stages.size() << " pipeline stages\n";
-        for (auto &stage : LDI->stages) {
-          createPipelineStageFromSCC(LDI, stage, par);
-        }
-
-        /*
-         * Create the pipeline (connecting the stages)
-         */
-        errs() << "DSWP:  Link pipeline stages\n";
-        createPipelineFromStages(LDI, par);
-        assert(LDI->pipelineBB != nullptr);
-
-        /*
-         * Link the parallelized loop within the original function that includes the sequential loop.
-         */
-        errs() << "DSWP:  Link the parallelize loop\n";
-        auto exitIndex = cast<Value>(ConstantInt::get(par.int64, LDI->environment->indexOfExitBlock()));
-        par.linkParallelizedLoopToOriginalFunction(LDI->function->getParent(), LDI->preHeader, LDI->pipelineBB, LDI->envArray, exitIndex, LDI->loopExitBlocks);
-        LDI->function->print(errs() << "Final printout:\n"); errs() << "\n";
-
-        return true;
-      }
-
-      void mergePointerLoadInstructions (DSWPLoopDependenceInfo *LDI)
-      {
-        while (true)
-        {
-          bool mergeNodes = false;
-          for (auto sccEdge : LDI->loopSCCDAG->getEdges())
-          {
-            auto fromSCCNode = sccEdge->getOutgoingNode();
-            auto toSCCNode = sccEdge->getIncomingNode();
-            for (auto instructionEdge : sccEdge->getSubEdges())
-            {
-              auto producer = instructionEdge->getOutgoingT();
-              bool isPointerLoad = isa<GetElementPtrInst>(producer);
-              isPointerLoad |= (isa<LoadInst>(producer) && producer->getType()->isPointerTy());
-              if (!isPointerLoad) continue;
-              producer->print(errs() << "INSERTING INTO POINTER LOAD GROUP:\t"); errs() << "\n";
-              mergeNodes = true;
-            }
-
-            if (mergeNodes)
-            {
-              std::set<DGNode<SCC> *> GEPGroup = { fromSCCNode, toSCCNode };
-              LDI->loopSCCDAG->mergeSCCs(GEPGroup);
-              break;
-            }
-          }
-          if (!mergeNodes) break;
-        }
-      }
-
-      void mergeSinglePHIs (DSWPLoopDependenceInfo *LDI)
-      {
-        std::vector<std::set<DGNode<SCC> *>> singlePHIs;
-        for (auto sccNode : LDI->loopSCCDAG->getNodes())
-        {
-          auto scc = sccNode->getT();
-          if (scc->numInternalNodes() > 1) continue;
-          if (!isa<PHINode>(scc->begin_internal_node_map()->first)) continue;
-          if (sccNode->numOutgoingEdges() == 1)
-          {
-            std::set<DGNode<SCC> *> nodes = { sccNode, (*sccNode->begin_outgoing_edges())->getIncomingNode() };
-            singlePHIs.push_back(nodes);
-          }
-        }
-
-        for (auto sccNodes : singlePHIs) LDI->loopSCCDAG->mergeSCCs(sccNodes);
-      }
-
-      void mergeSubloops (DSWPLoopDependenceInfo *LDI)
-      {
-        auto &LI = getAnalysis<LoopInfoWrapperPass>(*LDI->function).getLoopInfo();
-        auto loop = LI.getLoopFor(LDI->header);
-        auto loopDepth = (int)LI.getLoopDepth(LDI->header);
-
-        unordered_map<Loop *, std::set<DGNode<SCC> *>> loopSets;
-        for (auto sccNode : LDI->loopSCCDAG->getNodes())
-        {
-          for (auto iNodePair : sccNode->getT()->internalNodePairs())
-          {
-            auto bb = cast<Instruction>(iNodePair.first)->getParent();
-            auto loop = LI.getLoopFor(bb);
-            auto subloopDepth = (int)loop->getLoopDepth();
-            if (loopDepth >= subloopDepth) continue;
-
-            if (loopDepth == subloopDepth - 1) loopSets[loop].insert(sccNode);
-            else
-            {
-              while (subloopDepth - 1 > loopDepth)
-              {
-                loop = loop->getParentLoop();
-                subloopDepth--;
-              }
-              loopSets[loop].insert(sccNode);
-            }
-            break;
-          }
-        }
-
-        for (auto loopSetPair : loopSets)
-        {
-          LDI->loopSCCDAG->mergeSCCs(loopSetPair.second);
-        }
-      }
-
-      void mergeBranchesWithoutOutgoingEdges (DSWPLoopDependenceInfo *LDI)
-      {
-        std::vector<DGNode<SCC> *> tailCmpBrs;
-        for (auto sccNode : LDI->loopSCCDAG->getNodes())
-        {
-          auto scc = sccNode->getT();
-          if (sccNode->numIncomingEdges() == 0 || sccNode->numOutgoingEdges() > 0) continue ;
-
-          bool allCmpOrBr = true;
-          for (auto node : scc->getNodes())
-          {
-            allCmpOrBr &= (isa<TerminatorInst>(node->getT()) || isa<CmpInst>(node->getT()));
-          }
-          if (allCmpOrBr) tailCmpBrs.push_back(sccNode);
-        }
-
-        /*
-         * Merge trailing compare/branch scc into previous depth scc
-         */
-        for (auto tailSCC : tailCmpBrs)
-        {
-          std::set<DGNode<SCC> *> nodesToMerge = { tailSCC };
-          nodesToMerge.insert(*LDI->loopSCCDAG->previousDepthNodes(tailSCC).begin());
-          LDI->loopSCCDAG->mergeSCCs(nodesToMerge);
-        }
-      }
-
-      void mergeSCCs (DSWPLoopDependenceInfo *LDI)
-      {
-        // errs() << "Number of unmerged nodes: " << LDI->loopSCCDAG->numNodes() << "\n";
-        if (this->forceNoSCCMerge) return ;
-
-        /*
-         * Merge the SCC related to a single PHI node and its use if there is only one.
-         */
-        mergePointerLoadInstructions(LDI);
-        mergeSubloops(LDI);
-        mergeSinglePHIs(LDI);
-        mergeBranchesWithoutOutgoingEdges(LDI);
-
-        // errs() << "Number of merged nodes: " << LDI->loopSCCDAG->numNodes() << "\n";
-        return ;
-      }
-
-      void collectNonLeafScalarSCCs (DSWPLoopDependenceInfo *LDI)
-      {
-        auto &SE = getAnalysis<ScalarEvolutionWrapperPass>(*LDI->function).getSE();
-        auto &sccSubgraph = LDI->loopSCCDAG;
-        for (auto sccNode : sccSubgraph->getNodes())
-        {
-          if (sccNode->numOutgoingEdges() == 0) continue;
-
-          auto scc = sccNode->getT();
-          bool isScalarSCC = true;
-          for (auto iNodePair : scc->internalNodePairs())
-          {
-            auto V = iNodePair.first;
-            if (isa<CmpInst>(V) || isa<TerminatorInst>(V)) continue;
-
-            auto scev = SE.getSCEV(V);
-            switch (scev->getSCEVType()) {
-            case scConstant:
-            case scTruncate:
-            case scZeroExtend:
-            case scSignExtend:
-            case scAddExpr:
-            case scMulExpr:
-            case scUDivExpr:
-            case scAddRecExpr:
-            case scSMaxExpr:
-            case scUMaxExpr:
-              continue;
-            case scUnknown:
-            case scCouldNotCompute:
-              isScalarSCC = false;
-              // V->print(errs() << "Is not a scalar:\t"); errs() << "\n";
-              continue;
-            default:
-             llvm_unreachable("Unknown SCEV type!");
-            }
-          }
-
-          if (isScalarSCC) LDI->scalarSCCs.insert(scc);
-          // if (isScalarSCC) scc->print(errs() << "SCALAR SCC:\n") << "\n";
-        }
-      }
-
-      bool isWorthParallelizing (DSWPLoopDependenceInfo *LDI) {
-        if (this->forceParallelization){
-          return true;
-        }
-        return LDI->loopSCCDAG->numNodes() - LDI->scalarSCCs.size() > 1;
-      }
-
-      void collectSCCIntoStages (DSWPLoopDependenceInfo *LDI)
-      {
-        auto topLevelSCCNodes = LDI->loopSCCDAG->getTopLevelNodes();
-
-        /*
-         * TODO: Check if all entries to the loop are into top level nodes
-         */
-        std::set<DGNode<SCC> *> nodesFound(topLevelSCCNodes.begin(), topLevelSCCNodes.end());
-        std::deque<DGNode<SCC> *> nodesToTraverse(topLevelSCCNodes.begin(), topLevelSCCNodes.end());
-
-        int order = 0;
-        while (!nodesToTraverse.empty())
-        {
-          auto sccNode = nodesToTraverse.front();
-          nodesToTraverse.pop_front();
-
-          /*
-           * Add all unvisited, next depth nodes to the traversal queue 
-           */
-          auto nextNodes = LDI->loopSCCDAG->nextDepthNodes(sccNode);
-          for (auto next : nextNodes)
-          {
-            if (nodesFound.find(next) != nodesFound.end()) continue;
-            nodesFound.insert(next);
-            nodesToTraverse.push_back(next);
-          }
-
-          auto scc = sccNode->getT();
-          if (LDI->scalarSCCs.find(scc) == LDI->scalarSCCs.end())
-          {
-            auto stage = std::make_unique<StageInfo>();
-            stage->order = order++;
-            stage->scc = scc;
-            LDI->stages.push_back(std::move(stage));
-            LDI->sccToStage[scc] = LDI->stages[order - 1].get();
-          }
-        }
-      }
-
-      void collectScalarSCCsForStages (DSWPLoopDependenceInfo *LDI)
-      {
-        for (auto &stage : LDI->stages)
-        {
-          std::set<DGNode<SCC> *> visitedNodes;
-          std::queue<DGNode<SCC> *> dependentSCCNodes;
-          
-          auto sccNode = LDI->loopSCCDAG->fetchNode(stage->scc);
-          dependentSCCNodes.push(sccNode);
-
-          while (!dependentSCCNodes.empty())
-          {
-            auto depSCCNode = dependentSCCNodes.front();
-            dependentSCCNodes.pop();
-
-            for (auto sccEdge : depSCCNode->getIncomingEdges())
-            {
-              auto fromSCCNode = sccEdge->getOutgoingNode();
-              auto fromSCC = fromSCCNode->getT();
-              if (visitedNodes.find(fromSCCNode) != visitedNodes.end()) continue;
-              if (LDI->scalarSCCs.find(fromSCC) == LDI->scalarSCCs.end()) continue;
-
-              stage->scalarSCCs.insert(fromSCC);
-              dependentSCCNodes.push(fromSCCNode);
-              visitedNodes.insert(fromSCCNode);
-            }
-          }
-        }
-      }
-
-      bool registerQueue (DSWPLoopDependenceInfo *LDI, StageInfo *fromStage, StageInfo *toStage, Instruction *producer, Instruction *consumer)
-      {
-        int queueIndex = LDI->queues.size();
-        for (auto queueI : fromStage->producerToQueues[producer])
-        {
-          if (LDI->queues[queueI]->toStage != toStage->order) continue;
-          queueIndex = queueI;
-          break;
-        }
-
-        if (queueIndex == LDI->queues.size())
-        {
-          LDI->queues.push_back(std::move(std::make_unique<QueueInfo>(producer, consumer, producer->getType())));
-          fromStage->producerToQueues[producer].insert(queueIndex);
-        }
-
-        fromStage->pushValueQueues.insert(queueIndex);
-        toStage->popValueQueues.insert(queueIndex);
-        toStage->producedPopQueue[producer] = queueIndex;
-
-        auto queueInfo = LDI->queues[queueIndex].get();
-        queueInfo->consumers.insert(consumer);
-        queueInfo->fromStage = fromStage->order;
-        queueInfo->toStage = toStage->order;
-
-        bool byteSize = queueSizeToIndex.find(queueInfo->bitLength) != queueSizeToIndex.end();
-        if (!byteSize)
-        { 
-          errs() << "NOT BYTE SIZE (" << queueInfo->bitLength << "): "; producer->getType()->print(errs()); errs() <<  "\n";
-          producer->print(errs() << "Producer: "); errs() << "\n";
-        }
-        return byteSize;
-      }
-
-      bool collectNonScalarSCCQueueInfo (DSWPLoopDependenceInfo *LDI)
-      {
-        for (auto scc : LDI->loopSCCDAG->getNodes())
-        {
-          for (auto sccEdge : scc->getOutgoingEdges())
-          {
-            auto sccPair = sccEdge->getNodePair();
-            auto fromSCC = sccPair.first->getT();
-            auto toSCC = sccPair.second->getT();
-            if (LDI->scalarSCCs.find(fromSCC) != LDI->scalarSCCs.end()) continue;
-            if (LDI->scalarSCCs.find(toSCC) != LDI->scalarSCCs.end()) continue;
-
-            auto fromStage = LDI->sccToStage[fromSCC];
-            auto toStage = LDI->sccToStage[toSCC];
-            if (fromStage == toStage) continue;
-
-            /*
-             * Create value queues for each dependency of the form: producer -> consumers
-             */
-            for (auto instructionEdge : sccEdge->getSubEdges())
-            {
-              assert(!instructionEdge->isMemoryDependence());
-              if (instructionEdge->isControlDependence()) continue;
-              auto producer = cast<Instruction>(instructionEdge->getOutgoingT());
-              auto consumer = cast<Instruction>(instructionEdge->getIncomingT());
-              if (!registerQueue(LDI, fromStage, toStage, producer, consumer)) return false;
-            }
-          }
-        }
-        return true;
-      }
-
-      bool collectBrQueueInfo (DSWPLoopDependenceInfo *LDI)
-      {
-        // TODO: UNNECESSARY QUEUES BEING MADE EVEN IF PRODUCER IS IN SCALARS 
-        auto findContaining = [&](Value *val) -> std::pair<StageInfo *, SCC *> {
-          for (auto &stage : LDI->stages)
-          {
-            if (stage->scc->isInternal(val)) return std::make_pair(stage.get(), stage->scc);
-            for (auto scalarSCC : stage->scalarSCCs) if (scalarSCC->isInternal(val)) return std::make_pair(stage.get(), scalarSCC);
-          }
-          return std::make_pair(nullptr, nullptr);
-        };
-
-        for (auto bb : LDI->loopBBs){
-          auto consumer = cast<Instruction>(bb->getTerminator());
-          auto brStageSCC = findContaining(cast<Value>(consumer));
-          assert(brStageSCC.first != nullptr);
-
-          auto brNode = brStageSCC.second->fetchNode(cast<Value>(consumer));
-          for (auto edge : brNode->getIncomingEdges())
-          {
-            if (edge->isControlDependence()) continue;
-            auto producer = cast<Instruction>(edge->getOutgoingT());
-            StageInfo *prodStage = findContaining(cast<Value>(producer)).first;
-            assert(prodStage != nullptr);
-
-            for (auto &otherStage : LDI->stages)
-            {
-              if (otherStage.get() == prodStage) continue;
-              if (!registerQueue(LDI, prodStage, otherStage.get(), producer, consumer)) return false;
-            }
-          }
-        }
-        return true;
-      }
-
-      bool collectTransitiveScalarSCCQueueInfo (DSWPLoopDependenceInfo *LDI)
-      {
-        // Go through non-scalar SCC -> scalar SCC data dependencies
-        // Add queues to stages replicating that scalar SCC
-        for (auto &stage : LDI->stages)
-        {
-          auto toStage = stage.get();
-          for (auto scalarSCC : stage->scalarSCCs)
-          {
-            for (auto sccEdge : LDI->loopSCCDAG->fetchNode(scalarSCC)->getIncomingEdges())
-            {
-              auto fromSCC = sccEdge->getOutgoingT();
-              if (LDI->scalarSCCs.find(fromSCC) != LDI->scalarSCCs.end()) continue;
-              auto fromStage = LDI->sccToStage[fromSCC];
-
-              /*
-               * Create value queues for each dependency of the form: producer -> consumers
-               */
-              for (auto instructionEdge : sccEdge->getSubEdges())
-              {
-                assert(!instructionEdge->isMemoryDependence());
-                if (instructionEdge->isControlDependence()) continue;
-                auto producer = cast<Instruction>(instructionEdge->getOutgoingT());
-                auto consumer = cast<Instruction>(instructionEdge->getIncomingT());
-                if (!registerQueue(LDI, fromStage, toStage, producer, consumer)) return false;
-              }
-            }
-          }
-        }
-        return true;
-      }
-
-      void collectPreLoopEnvInfo (DSWPLoopDependenceInfo *LDI)
-      {
-        for (auto nodeI : LDI->loopDG->externalNodePairs())
-        {
-          auto externalNode = nodeI.second;
-          auto externalValue = externalNode->getT();
-          auto envIndex = LDI->environment->envProducers.size();
-
-          /*
-           * Determine whether the external value is a producer to loop-internal values
-           */
-          bool isPreLoop = false;
-          for (auto outgoingEdge : externalNode->getOutgoingEdges())
-          {
-            if (outgoingEdge->isMemoryDependence() || outgoingEdge->isControlDependence()) continue;
-            isPreLoop = true;
-            auto internalValue = outgoingEdge->getIncomingT();
-            auto internalInst = cast<Instruction>(internalValue);
-
-            bool isScalarInst = false;
-            for (auto scc : LDI->scalarSCCs)
-            {
-              if (!scc->isInternal(internalValue)) continue;
-              isScalarInst = true;
-              for (auto &stage : LDI->stages) stage->incomingEnvs.insert(envIndex);
-              break;
-            }
-
-            if (!isScalarInst)
-            {
-              for (auto &stage : LDI->stages)
-              {
-                if (!stage->scc->isInternal(internalInst)) continue;
-                stage->incomingEnvs.insert(envIndex);
-              }
-            }
-          }
-          if (isPreLoop) LDI->environment->addPreLoopProducer(externalValue);
-        }
-      }
-
-      void collectPostLoopEnvInfo (DSWPLoopDependenceInfo *LDI)
-      {
-        for (auto nodeI : LDI->loopDG->externalNodePairs())
-        {
-          auto externalNode = nodeI.second;
-          auto externalValue = externalNode->getT();
-          auto envIndex = LDI->environment->envProducers.size();
-
-          /*
-           * Determine whether the external value is a consumer of loop-internal values
-           */
-          for (auto incomingEdge : externalNode->getIncomingEdges())
-          {
-            if (incomingEdge->isMemoryDependence() || incomingEdge->isControlDependence()) continue;
-            auto internalValue = incomingEdge->getOutgoingT();
-            auto internalInst = cast<Instruction>(internalValue);
-            LDI->environment->prodConsumers[internalInst].insert(externalValue);
-
-            /*
-             * Determine the producer of the edge to the external value
-             */
-            if (LDI->environment->producerIndexMap.find(internalValue) != LDI->environment->producerIndexMap.end())
-            {
-              envIndex = LDI->environment->producerIndexMap[internalValue];
-            }
-            else
-            {
-              envIndex = LDI->environment->envProducers.size();
-              LDI->environment->addPostLoopProducer(internalValue);
-            }
-
-            bool isScalarInst = false;
-            for (auto scc : LDI->scalarSCCs)
-            {
-              if (!scc->isInternal(internalValue)) continue;
-              isScalarInst = true;
-              LDI->stages[0]->outgoingEnvs[internalInst] = envIndex;
-              break;
-            }
-
-            if (!isScalarInst)
-            {
-              for (auto &stage : LDI->stages)
-              {
-                if (!stage->scc->isInternal(internalInst)) continue;
-                stage->outgoingEnvs[internalInst] = envIndex;
-                break;
-              }
-            }
-          }
-        }
-      }
-
-      void configureDependencyStorage (DSWPLoopDependenceInfo *LDI, Parallelization &par)
-      {
-        LDI->zeroIndexForBaseArray = cast<Value>(ConstantInt::get(par.int64, 0));
-        LDI->envArrayType = ArrayType::get(PointerType::getUnqual(par.int8), LDI->environment->envSize());
-        LDI->queueArrayType = ArrayType::get(PointerType::getUnqual(par.int8), LDI->queues.size());
-        LDI->stageArrayType = ArrayType::get(PointerType::getUnqual(par.int8), LDI->stages.size());
-      }
-
-      bool collectStageAndQueueInfo (DSWPLoopDependenceInfo *LDI, Parallelization &par)
-      {
-        collectSCCIntoStages(LDI);
-        collectScalarSCCsForStages(LDI);
-
-        if (!collectNonScalarSCCQueueInfo(LDI)) return false;
-        if (!collectBrQueueInfo(LDI)) return false;
-        if (!collectTransitiveScalarSCCQueueInfo(LDI)) return false;
-
-        LDI->environment = std::make_unique<EnvInfo>();
-        LDI->environment->exitBlockType = par.int32;
-        collectPreLoopEnvInfo(LDI);
-        collectPostLoopEnvInfo(LDI);
-
-        configureDependencyStorage(LDI, par);
-        return true;
-      }
-
-      void createInstAndBBForSCC (DSWPLoopDependenceInfo *LDI, std::unique_ptr<StageInfo> &stageInfo)
-      {
-        auto &context = LDI->function->getParent()->getContext();
-
-        /*
-         * Clone instructions within the stage's scc, and scalar sccs
-         */
-        for (auto nodePair : stageInfo->scc->internalNodePairs())
-        {
-          auto I = cast<Instruction>(nodePair.first);
-          stageInfo->iCloneMap[I] = I->clone();
-        }
-        for (auto scc : stageInfo->scalarSCCs)
-        {
-          for (auto nodePair : scc->internalNodePairs())
-          {
-            auto I = cast<Instruction>(nodePair.first);
-            stageInfo->iCloneMap[I] = I->clone();
-          }
-        }
-
-        /*
-         * Clone loop basic blocks and terminators
-         */
-        for (auto B : LDI->loopBBs) {
-          stageInfo->sccBBCloneMap[B] = BasicBlock::Create(context, "", stageInfo->sccStage);
-          auto terminator = cast<Instruction>(B->getTerminator());
-          if (stageInfo->iCloneMap.find(terminator) == stageInfo->iCloneMap.end())
-          {
-            stageInfo->iCloneMap[terminator] = terminator->clone();
-          }
-        }
-        for (int i = 0; i < LDI->loopExitBlocks.size(); ++i)
-        {
-          stageInfo->sccBBCloneMap[LDI->loopExitBlocks[i]] = stageInfo->loopExitBlocks[i];
-        }
-
-        /*
-         * Attach SCC instructions to their basic blocks in correct relative order
-         */
-        for (auto B : LDI->loopBBs) {
-          IRBuilder<> builder(stageInfo->sccBBCloneMap[B]);
-          for (auto &I : *B)
-          {
-            if (stageInfo->iCloneMap.find(&I) == stageInfo->iCloneMap.end()) continue;
-            auto iClone = stageInfo->iCloneMap[&I];
-            builder.Insert(iClone);
-          }
-        }
-      }
-
-      void loadAndStoreEnv (DSWPLoopDependenceInfo *LDI, std::unique_ptr<StageInfo> &stageInfo, Parallelization &par)
-      {
-        IRBuilder<> entryBuilder(stageInfo->entryBlock);
-
-        auto envArg = &*(stageInfo->sccStage->arg_begin());
-        stageInfo->envAlloca = entryBuilder.CreateBitCast(envArg, PointerType::getUnqual(LDI->envArrayType));
-
-        auto accessProducerFromIndex = [&](int envIndex, IRBuilder<> builder) -> Value * {
-          auto envIndexValue = cast<Value>(ConstantInt::get(par.int64, envIndex));
-          auto envPtr = builder.CreateInBoundsGEP(stageInfo->envAlloca, ArrayRef<Value*>({ LDI->zeroIndexForBaseArray, envIndexValue }));
-          auto envType = LDI->environment->envProducers[envIndex]->getType();
-          return builder.CreateBitCast(builder.CreateLoad(envPtr), PointerType::getUnqual(envType));
-        };
-
-        /*
-         * Store (SCC -> outside of loop) dependencies within the environment array
-         */
-        for (auto outgoingEnvPair : stageInfo->outgoingEnvs)
-        {
-          auto outgoingDepClone = stageInfo->iCloneMap[outgoingEnvPair.first];
-          auto outgoingDepBB = outgoingDepClone->getParent();
-          IRBuilder<> outgoingBuilder(outgoingDepBB->getTerminator());
-          auto envVar = accessProducerFromIndex(outgoingEnvPair.second, outgoingBuilder);
-          outgoingBuilder.CreateStore(outgoingDepClone, envVar);
-        }
-
-        /*
-         * Store exit index in the exit environment variable
-         */
-        for (int i = 0; i < stageInfo->loopExitBlocks.size(); ++i)
-        {
-          IRBuilder<> builder(stageInfo->loopExitBlocks[i]);
-          auto envIndexValue = cast<Value>(ConstantInt::get(par.int64, LDI->environment->indexOfExitBlock()));
-          auto envPtr = builder.CreateInBoundsGEP(stageInfo->envAlloca, ArrayRef<Value*>({ LDI->zeroIndexForBaseArray, envIndexValue }));
-          auto envVar = builder.CreateBitCast(builder.CreateLoad(envPtr), PointerType::getUnqual(par.int32));
-          builder.CreateStore(ConstantInt::get(par.int32, i), envVar);
-        }
-
-        /*
-         * Load (outside of loop -> SCC) dependencies from the environment array 
-         */
-        for (auto envIndex : stageInfo->incomingEnvs)
-        {
-          auto envVar = accessProducerFromIndex(envIndex, entryBuilder);
-          auto envLoad = entryBuilder.CreateLoad(envVar);
-          stageInfo->envLoadMap[envIndex] = cast<Instruction>(envLoad);
-        }
-      }
-
-      void loadAllQueuePointersInEntry (DSWPLoopDependenceInfo *LDI, std::unique_ptr<StageInfo> &stageInfo, Parallelization &par) {
-        IRBuilder<> entryBuilder(stageInfo->entryBlock);
-        auto argIter = stageInfo->sccStage->arg_begin();
-        auto queuesArray = entryBuilder.CreateBitCast(&*(++argIter), PointerType::getUnqual(LDI->queueArrayType));
-
-        /*
-         * Load this stage's relevant queues
-         */
-        auto loadQueuePtrFromIndex = [&](int queueIndex) -> void {
-          auto queueInfo = LDI->queues[queueIndex].get();
-          auto queueIndexValue = cast<Value>(ConstantInt::get(par.int64, queueIndex));
-          auto queuePtr = entryBuilder.CreateInBoundsGEP(queuesArray, ArrayRef<Value*>({ LDI->zeroIndexForBaseArray, queueIndexValue }));
-          auto queueCast = entryBuilder.CreateBitCast(queuePtr, PointerType::getUnqual(queueTypes[queueSizeToIndex[queueInfo->bitLength]]));
-
-          auto queueInstrs = std::make_unique<QueueInstrs>();
-          queueInstrs->queuePtr = entryBuilder.CreateLoad(queueCast);
-          queueInstrs->alloca = entryBuilder.CreateAlloca(queueInfo->dependentType);
-          queueInstrs->allocaCast = entryBuilder.CreateBitCast(queueInstrs->alloca, PointerType::getUnqual(queueElementTypes[queueSizeToIndex[queueInfo->bitLength]]));
-          stageInfo->queueInstrMap[queueIndex] = std::move(queueInstrs);
-        };
-
-        for (auto queueIndex : stageInfo->pushValueQueues) loadQueuePtrFromIndex(queueIndex);
-        for (auto queueIndex : stageInfo->popValueQueues) loadQueuePtrFromIndex(queueIndex);
-      }
-
-      void popValueQueues (DSWPLoopDependenceInfo *LDI, std::unique_ptr<StageInfo> &stageInfo, Parallelization &par)
-      {
-        for (auto queueIndex : stageInfo->popValueQueues)
-        {
-          auto &queueInfo = LDI->queues[queueIndex];
-          auto queueInstrs = stageInfo->queueInstrMap[queueIndex].get();
-          auto queueCallArgs = ArrayRef<Value*>({ queueInstrs->queuePtr, queueInstrs->allocaCast });
-
-          auto bb = queueInfo->producer->getParent();
-          IRBuilder<> builder(stageInfo->sccBBCloneMap[bb]);
-          queueInstrs->queueCall = builder.CreateCall(queuePops[queueSizeToIndex[queueInfo->bitLength]], queueCallArgs);
-          queueInstrs->load = builder.CreateLoad(queueInstrs->alloca);
-
-          /*
-           * Position queue call and load relatively identically to where the producer is in the basic block
-           */
-          bool pastProducer = false;
-          for (auto &I : *bb)
-          {
-            if (&I == queueInfo->producer) pastProducer = true;
-            else if (auto phi = dyn_cast<PHINode>(&I)) continue;
-            else if (pastProducer && stageInfo->iCloneMap.find(&I) != stageInfo->iCloneMap.end())
-            {
-              auto iClone = stageInfo->iCloneMap[&I];
-              cast<Instruction>(queueInstrs->queueCall)->moveBefore(iClone);
-              cast<Instruction>(queueInstrs->load)->moveBefore(iClone);
-
-              /*
-              if (queueInstrs->load->getType()->isPointerTy())
-              {
-                auto bitcastPulled = builder.CreateBitCast(queueInstrs->load, PointerType::getUnqual(par.int32));
-                auto pullPrint = builder.CreateCall(printPulledP, ArrayRef<Value*>({ bitcastPulled }));
-                cast<Instruction>(bitcastPulled)->moveBefore(iClone);
-                pullPrint->moveBefore(iClone);
-              }
-              */
-              break;
-            }
-          }
-        }
-      }
-
-      void pushValueQueues (DSWPLoopDependenceInfo *LDI, std::unique_ptr<StageInfo> &stageInfo, Parallelization &par)
-      {
-        for (auto queueIndex : stageInfo->pushValueQueues)
-        {
-          auto queueInstrs = stageInfo->queueInstrMap[queueIndex].get();
-          auto queueInfo = LDI->queues[queueIndex].get();
-          auto queueCallArgs = ArrayRef<Value*>({ queueInstrs->queuePtr, queueInstrs->allocaCast });
-          
-          auto pClone = stageInfo->iCloneMap[queueInfo->producer];
-          auto pCloneBB = pClone->getParent();
-          IRBuilder<> builder(pCloneBB);
-          auto store = builder.CreateStore(pClone, queueInstrs->alloca);
-          queueInstrs->queueCall = builder.CreateCall(queuePushes[queueSizeToIndex[queueInfo->bitLength]], queueCallArgs);
-
-          bool pastProducer = false;
-          for (auto &I : *pCloneBB)
-          {
-            if (&I == pClone) pastProducer = true;
-            else if (auto phi = dyn_cast<PHINode>(&I)) continue;
-            else if (pastProducer)
-            {
-              store->moveBefore(&I);
-              cast<Instruction>(queueInstrs->queueCall)->moveBefore(&I);
-
-              /*
-              if (pClone->getType()->isPointerTy())
-              {
-                auto bitcastPushed = builder.CreateBitCast(pClone, PointerType::getUnqual(par.int32));
-                auto pushPrint = builder.CreateCall(printPushedP, ArrayRef<Value*>({ bitcastPushed }));
-                cast<Instruction>(bitcastPushed)->moveBefore(&I);
-                pushPrint->moveBefore(&I);
-              }
-              */
-              break;
-            }
-          }
-        }
-      }
-
-      void remapOperandsOfInstClones (DSWPLoopDependenceInfo *LDI, std::unique_ptr<StageInfo> &stageInfo)
-      {
-        auto &iCloneMap = stageInfo->iCloneMap;
-        auto &envMap = LDI->environment->producerIndexMap;
-        auto &queueMap = stageInfo->producedPopQueue;
-
-        auto ignoreOperandAbort = [&](Value *opV, Instruction *cloneInstruction) -> void {
-          opV->print(errs() << "Ignore operand\t"); cloneInstruction->print(errs() << "\nInstr:\t"); errs() << "\n";
-          stageInfo->sccStage->print(errs() << "Current function state:\n"); errs() << "\n";
-          abort();
-        };
-
-        for (auto ii = iCloneMap.begin(); ii != iCloneMap.end(); ++ii) {
-          auto cloneInstruction = ii->second;
-
-          for (auto &op : cloneInstruction->operands()) {
-            auto opV = op.get();
-            if (auto opI = dyn_cast<Instruction>(opV)) {
-              if (iCloneMap.find(opI) != iCloneMap.end()) {
-                op.set(iCloneMap[opI]);
-              } else if (LDI->environment->isPreLoopEnv(opV)) {
-                op.set(stageInfo->envLoadMap[envMap[opV]]);
-              } else if (queueMap.find(opI) != queueMap.end()) {
-                op.set(stageInfo->queueInstrMap[queueMap[opI]]->load);
-              } else {
-                ignoreOperandAbort(opV, cloneInstruction);
-              }
-              continue;
-            } else if (auto opA = dyn_cast<Argument>(opV)) {
-              if (LDI->environment->isPreLoopEnv(opV)) {
-                op.set(stageInfo->envLoadMap[envMap[opV]]);
-              } else {
-                ignoreOperandAbort(opV, cloneInstruction);
-              }
-            } else if (isa<Constant>(opV) || isa<BasicBlock>(opV) || isa<Function>(opV)) {
-              continue;
-            } else if (isa<MetadataAsValue>(opV) || isa<InlineAsm>(opV) || isa<DerivedUser>(opV) || isa<Operator>(opV)) {
-              continue;
-            } else {
-              opV->print(errs() << "Unknown what to do with operand\n"); opV->getType()->print(errs() << "\tType:\t");
-              cloneInstruction->print(errs() << "\nInstr:\t"); errs() << "\n";
-              stageInfo->sccStage->print(errs() << "Current function state:\n"); errs() << "\n";
-              abort();
-            }
-          }
-        }
-      }
-
-      void remapControlFlow (DSWPLoopDependenceInfo *LDI, std::unique_ptr<StageInfo> &stageInfo)
-      {
-        auto &context = LDI->function->getContext();
-        auto stageF = stageInfo->sccStage;
-
-        for (auto bbPair : stageInfo->sccBBCloneMap)
-        {
-          auto originalT = bbPair.first->getTerminator();
-          if (stageInfo->iCloneMap.find(originalT) == stageInfo->iCloneMap.end()) continue;
-          auto terminator = cast<TerminatorInst>(stageInfo->iCloneMap[originalT]);
-          for (int i = 0; i < terminator->getNumSuccessors(); ++i)
-          {
-            terminator->setSuccessor(i, stageInfo->sccBBCloneMap[terminator->getSuccessor(i)]);
-          }
-        }
-
-        for (auto bbPair : stageInfo->sccBBCloneMap)
-        {
-          // ERROR:
-          auto iIter = bbPair.second->begin();
-          while (auto phi = dyn_cast<PHINode>(&*iIter))
-          {
-            for (auto bb : phi->blocks())
-            {
-              phi->setIncomingBlock(phi->getBasicBlockIndex(bb), stageInfo->sccBBCloneMap[bb]);
-            }
-            ++iIter;
-          }
-        }
-      }
-
-      void createPipelineStageFromSCC (DSWPLoopDependenceInfo *LDI, std::unique_ptr<StageInfo> &stageInfo, Parallelization &par)
-      {
-        auto M = LDI->function->getParent();
-        auto stageF = cast<Function>(M->getOrInsertFunction("", stageType));
-        auto &context = M->getContext();
-        stageInfo->sccStage = stageF;
-        stageInfo->entryBlock = BasicBlock::Create(context, "", stageF);
-        stageInfo->exitBlock = BasicBlock::Create(context, "", stageF);
-        stageInfo->sccBBCloneMap[LDI->preHeader] = stageInfo->entryBlock;
-        for (auto exitBB : LDI->loopExitBlocks) stageInfo->loopExitBlocks.push_back(BasicBlock::Create(context, "", stageF));
-
-        // errs() << "Stage:\t" << stageInfo->order << "\n";
-
-        createInstAndBBForSCC(LDI, stageInfo);
-        loadAllQueuePointersInEntry(LDI, stageInfo, par);
-        popValueQueues(LDI, stageInfo, par);
-        pushValueQueues(LDI, stageInfo, par);
-        loadAndStoreEnv(LDI, stageInfo, par);
-
-        remapControlFlow(LDI, stageInfo);
-        remapOperandsOfInstClones(LDI, stageInfo);
-
-        IRBuilder<> entryBuilder(stageInfo->entryBlock);
-        entryBuilder.CreateBr(stageInfo->sccBBCloneMap[LDI->header]);
-
-        /*
-         * Cleanup
-         */
-        for (auto exitBB : stageInfo->loopExitBlocks)
-        {
-          IRBuilder<> builder(exitBB);
-          builder.CreateBr(stageInfo->exitBlock);
-        }
-        IRBuilder<> exitBuilder(stageInfo->exitBlock);
-        exitBuilder.CreateRetVoid();
-        stageF->print(errs() << "Function printout:\n"); errs() << "\n";
-      }
-
-      Value * createEnvArrayFromStages (DSWPLoopDependenceInfo *LDI, IRBuilder<> funcBuilder, IRBuilder<> builder, Parallelization &par)
-      {
-        /*
-         * Create empty environment array for producers, exit block tracking
-         */
-        std::vector<Value*> envPtrs;
-        for (int i = 0; i < LDI->environment->envSize(); ++i)
-        {
-          Type *envType = LDI->environment->typeOfEnv(i);
-          auto varAlloca = funcBuilder.CreateAlloca(envType);
-          envPtrs.push_back(varAlloca);
-          auto envIndex = cast<Value>(ConstantInt::get(par.int64, i));
-          auto envPtr = funcBuilder.CreateInBoundsGEP(LDI->envArray, ArrayRef<Value*>({ LDI->zeroIndexForBaseArray, envIndex }));
-          auto depCast = funcBuilder.CreateBitCast(envPtr, PointerType::getUnqual(PointerType::getUnqual(envType)));
-          funcBuilder.CreateStore(varAlloca, depCast);
-        }
-
-        /*
-         * Insert pre-loop producers into the environment array
-         */
-        for (int envIndex : LDI->environment->preLoopEnv)
-        {
-          builder.CreateStore(LDI->environment->envProducers[envIndex], envPtrs[envIndex]);
-        }
-        
-        return cast<Value>(builder.CreateBitCast(LDI->envArray, PointerType::getUnqual(par.int8)));
-      }
-
-      Value * createStagesArrayFromStages (DSWPLoopDependenceInfo *LDI, IRBuilder<> funcBuilder, Parallelization &par)
-      {
-        auto stagesAlloca = cast<Value>(funcBuilder.CreateAlloca(LDI->stageArrayType));
-        auto stageCastType = PointerType::getUnqual(LDI->stages[0]->sccStage->getType());
-        for (int i = 0; i < LDI->stages.size(); ++i)
-        {
-          auto &stage = LDI->stages[i];
-          auto stageIndex = cast<Value>(ConstantInt::get(par.int64, i));
-          auto stagePtr = funcBuilder.CreateInBoundsGEP(stagesAlloca, ArrayRef<Value*>({ LDI->zeroIndexForBaseArray, stageIndex }));
-          auto stageCast = funcBuilder.CreateBitCast(stagePtr, stageCastType);
-          funcBuilder.CreateStore(stage->sccStage, stageCast);
-        }
-        return cast<Value>(funcBuilder.CreateBitCast(stagesAlloca, PointerType::getUnqual(par.int8)));
-      }
-
-      Value * createQueueSizesArrayFromStages (DSWPLoopDependenceInfo *LDI, IRBuilder<> funcBuilder, Parallelization &par)
-      {
-        auto queuesAlloca = cast<Value>(funcBuilder.CreateAlloca(ArrayType::get(par.int64, LDI->queues.size())));
-        for (int i = 0; i < LDI->queues.size(); ++i)
-        {
-          auto &queue = LDI->queues[i];
-          auto queueIndex = cast<Value>(ConstantInt::get(par.int64, i));
-          auto queuePtr = funcBuilder.CreateInBoundsGEP(queuesAlloca, ArrayRef<Value*>({ LDI->zeroIndexForBaseArray, queueIndex }));
-          auto queueCast = funcBuilder.CreateBitCast(queuePtr, PointerType::getUnqual(par.int64));
-          funcBuilder.CreateStore(ConstantInt::get(par.int64, queue->bitLength), queueCast);
-        }
-        return cast<Value>(funcBuilder.CreateBitCast(queuesAlloca, PointerType::getUnqual(par.int64)));
-      }
-
-      void storeOutgoingDependentsIntoExternalValues (DSWPLoopDependenceInfo *LDI, IRBuilder<> builder, Parallelization &par)
-      {
-        /*
-         * Extract the outgoing dependents for each stage
-         */
-        for (int envInd : LDI->environment->postLoopEnv)
-        {
-          auto prod = LDI->environment->envProducers[envInd];
-          auto envIndex = cast<Value>(ConstantInt::get(par.int64, envInd));
-          auto depInEnvPtr = builder.CreateInBoundsGEP(LDI->envArray, ArrayRef<Value*>({ LDI->zeroIndexForBaseArray, envIndex }));
-          auto envVarCast = builder.CreateBitCast(builder.CreateLoad(depInEnvPtr), PointerType::getUnqual(prod->getType()));
-          auto envVar = builder.CreateLoad(envVarCast);
-
-          for (auto consumer : LDI->environment->prodConsumers[prod])
-          {
-            if (auto depPHI = dyn_cast<PHINode>(consumer))
-            {
-              depPHI->addIncoming(envVar, LDI->pipelineBB);
-              continue;
-            }
-            LDI->pipelineBB->eraseFromParent();
-            prod->print(errs() << "Producer of environment variable:\t"); errs() << "\n";
-            errs() << "Loop not in LCSSA!\n";
-            abort();
-          }
-        }
-      }
-
-      void createPipelineFromStages (DSWPLoopDependenceInfo *LDI, Parallelization &par)
-      {
-        auto M = LDI->function->getParent();
-        LDI->pipelineBB = BasicBlock::Create(M->getContext(), "", LDI->function);
-        IRBuilder<> builder(LDI->pipelineBB);
-        
-        auto firstBB = &*LDI->function->begin();
-        IRBuilder<> funcBuilder(firstBB->getTerminator());
-
-        /*
-         * Create and populate the environment and stages arrays
-         */
-        LDI->envArray = cast<Value>(funcBuilder.CreateAlloca(LDI->envArrayType));
-        auto envPtr = createEnvArrayFromStages(LDI, funcBuilder, builder, par);
-        auto stagesPtr = createStagesArrayFromStages(LDI, funcBuilder, par);
-
-        /*
-         * Create empty queues array to be used by the stage dispatcher
-         */
-        auto queuesAlloca = cast<Value>(funcBuilder.CreateAlloca(LDI->queueArrayType));
-        auto queuesPtr = cast<Value>(builder.CreateBitCast(queuesAlloca, PointerType::getUnqual(par.int8)));
-        auto queueSizesPtr = createQueueSizesArrayFromStages(LDI, funcBuilder, par);
-
-        /*
-         * Call the stage dispatcher with the environment, queues array, and stages array
-         */
-        auto queuesCount = cast<Value>(ConstantInt::get(par.int64, LDI->queues.size()));
-        auto stagesCount = cast<Value>(ConstantInt::get(par.int64, LDI->stages.size()));
-
-        auto debugInd = LDI->function->getName().size();
-        // builder.CreateCall(printReachedI, ArrayRef<Value*>({ cast<Value>(ConstantInt::get(par.int32, debugInd)) }));
-        builder.CreateCall(stageDispatcher, ArrayRef<Value*>({ envPtr, queuesPtr, queueSizesPtr, stagesPtr, stagesCount, queuesCount }));
-        // builder.CreateCall(printReachedI, ArrayRef<Value*>({ cast<Value>(ConstantInt::get(par.int32, debugInd + 1)) }));
-
-        storeOutgoingDependentsIntoExternalValues(LDI, builder, par);
-      }
-
-      /*
-       * Debug printers:
-       */
-
-      void printLoop (Loop *loop)
-      {
-        errs() << "Applying DSWP on loop\n";
-        auto header = loop->getHeader();
-        errs() << "Number of bbs: " << std::distance(loop->block_begin(), loop->block_end()) << "\n";
-        for (auto bbi = loop->block_begin(); bbi != loop->block_end(); ++bbi){
-          auto bb = *bbi;
-          if (header == bb) {
-            errs() << "Header:\n";
-          } else if (loop->isLoopLatch(bb)) {
-            errs() << "Loop latch:\n";
-          } else if (loop->isLoopExiting(bb)) {
-            errs() << "Loop exiting:\n";
-          } else {
-            errs() << "Loop body:\n";
-          }
-          for (auto &I : *bb) {
-            I.print(errs());
-            errs() << "\n";
-          }
-        }
-      }
-
-      void printSCCs (SCCDAG *sccSubgraph)
-      {
-        errs() << "\nInternal SCCs\n";
-        for (auto sccI = sccSubgraph->begin_internal_node_map(); sccI != sccSubgraph->end_internal_node_map(); ++sccI) {
-
-          /*
-           * Fetch the current SCC.
-           */
-          auto scc = sccI->first;
-
-          /*
-           * Print the SCC.
-           */
-          scc->print(errs());
-        }
-        errs() << "\n";
-
-        errs() << "\nExternal SCCs\n";
-        for (auto sccI = sccSubgraph->begin_external_node_map(); sccI != sccSubgraph->end_external_node_map(); ++sccI) {
-          sccI->first->print(errs());
-        }
-        errs() << "\n";
-
-        errs() << "Number of SCCs: " << sccSubgraph->numInternalNodes() << "\n";
-        for (auto edgeI = sccSubgraph->begin_edges(); edgeI != sccSubgraph->end_edges(); ++edgeI) {
-          // (*edgeI)->print(errs());
-          for (auto subEdge : (*edgeI)->getSubEdges()) subEdge->print(errs());
-        }
-        errs() << "\n";
-
-        errs() << "Number of edges: " << std::distance(sccSubgraph->begin_edges(), sccSubgraph->end_edges()) << "\n";
-      }
-
-      void printStageSCCs (DSWPLoopDependenceInfo *LDI)
-      {
-        for (auto &stage : LDI->stages)
-        {
-          errs() << "Stage: " << stage->order << "\n";
-          stage->scc->print(errs() << "SCC:\n") << "\n";
-          for (auto edge : stage->scc->getEdges()) edge->print(errs()) << "\n";
-        }
-      }
-
-      void printStageQueues (DSWPLoopDependenceInfo *LDI)
-      {
-        for (auto &stage : LDI->stages)
-        {
-          errs() << "Stage: " << stage->order << "\n";
-          errs() << "Push value queues: ";
-          for (auto qInd : stage->pushValueQueues) errs() << qInd << " ";
-          errs() << "\nPop value queues: ";
-          for (auto qInd : stage->popValueQueues) errs() << qInd << " ";
-          errs() << "\n";
-        }
-
-        int count = 0;
-        for (auto &queue : LDI->queues)
-        {
-          errs() << "Queue: " << count++ << "\n";
-          queue->producer->print(errs() << "Producer:\t"); errs() << "\n";
-          for (auto consumer : queue->consumers)
-          {
-            consumer->print(errs() << "Consumer:\t"); errs() << "\n";
-          }
-        }
-      }
-
-      void printEnv (DSWPLoopDependenceInfo *LDI)
-      {
-        int count = 1;
-        for (auto prod : LDI->environment->envProducers)
-        {
-          prod->print(errs() << "Env producer" << count++ << ":\t"); errs() << "\n";
-        }
-      }
-  };
-
-}
-
-// Next there is code to register your pass to "opt"
-char llvm::DSWP::ID = 0;
-static RegisterPass<DSWP> X("DSWP", "DSWP parallelization");
-
-// Next there is code to register your pass to "clang"
-static DSWP * _PassMaker = NULL;
-static RegisterStandardPasses _RegPass1(PassManagerBuilder::EP_OptimizerLast,
-    [](const PassManagerBuilder&, legacy::PassManagerBase& PM) {
-        if(!_PassMaker){ PM.add(_PassMaker = new DSWP());}}); // ** for -Ox
-static RegisterStandardPasses _RegPass2(PassManagerBuilder::EP_EnabledOnOptLevel0,
-    [](const PassManagerBuilder&, legacy::PassManagerBase& PM) {
-        if(!_PassMaker){ PM.add(_PassMaker = new DSWP());}});// ** for -O0
+#include "llvm/Pass.h"
+#include "llvm/IR/Function.h"
+#include "llvm/IR/BasicBlock.h"
+#include "llvm/IR/Instructions.h"
+#include "llvm/IR/DerivedUser.h"
+#include "llvm/IR/LegacyPassManager.h"
+#include "llvm/IR/LLVMContext.h"
+#include "llvm/Support/raw_ostream.h"
+#include "llvm/Transforms/IPO/PassManagerBuilder.h"
+
+#include "llvm/Transforms/Utils/LoopUtils.h"
+#include "llvm/Analysis/LoopInfo.h"
+#include "llvm/Analysis/ScalarEvolution.h"
+#include "llvm/Analysis/ScalarEvolutionExpressions.h"
+#include "llvm/IR/Dominators.h"
+#include "llvm/Analysis/AssumptionCache.h"
+
+#include "llvm/IR/Mangler.h"
+#include "llvm/IR/IRBuilder.h"
+
+#include "DSWPLoopDependenceInfo.hpp"
+#include "PipelineInfo.hpp"
+#include "PDG.hpp"
+#include "SCC.hpp"
+#include "SCCDAG.hpp"
+#include "PDGAnalysis.hpp"
+#include "Parallelization.hpp"
+
+#include <unordered_map>
+#include <set>
+#include <queue>
+#include <deque>
+
+using namespace llvm;
+
+namespace llvm {
+
+  static cl::opt<bool> ForceParallelization("dswp-force", cl::ZeroOrMore, cl::Hidden, cl::desc("Force the parallelization"));
+  static cl::opt<bool> ForceNoSCCMerge("dswp-no-scc-merge", cl::ZeroOrMore, cl::Hidden, cl::desc("Force no SCC merging when parallelizing"));
+
+  struct DSWP : public ModulePass {
+    public:
+      static char ID;
+
+      Function *stageDispatcher;
+      Function *printReachedI, *printPushedP, *printPulledP;
+
+      std::vector<Function *> queuePushes;
+      std::vector<Function *> queuePops;
+      std::vector<Type *> queueTypes;
+      std::vector<Type *> queueElementTypes;
+      unordered_map<int, int> queueSizeToIndex;
+
+      FunctionType *stageType;
+
+      DSWP() : 
+        ModulePass{ID}, 
+        forceParallelization{false},
+        forceNoSCCMerge{false}
+        {
+        return ;
+      }
+
+      bool doInitialization (Module &M) override { 
+        this->forceParallelization |= (ForceParallelization.getNumOccurrences() > 0);
+        this->forceNoSCCMerge |= (ForceNoSCCMerge.getNumOccurrences() > 0);
+        return false; 
+      }
+
+      bool runOnModule (Module &M) override {
+
+        /*
+         * Fetch the outputs of the passes we rely on.
+         */
+        auto& parallelizationFramework = getAnalysis<Parallelization>();
+
+        /*
+         * Collect some information.
+         */
+        errs() << "DSWP: Analyzing the module " << M.getName() << "\n";
+        if (!collectThreadPoolHelperFunctionsAndTypes(M, parallelizationFramework)) {
+          errs() << "DSWP utils not included!\n";
+          return false;
+        }
+
+        /*
+         * Fetch all the loops we want to parallelize.
+         */
+        auto loopsToParallelize = this->getLoopsToParallelize(M, parallelizationFramework);
+        errs() << "DSWP:  There are " << loopsToParallelize.size() << " loops to parallelize\n";
+
+        /*
+         * Parallelize the loops selected.
+         */
+        auto modified = false;
+        for (auto loop : loopsToParallelize){
+
+          /*
+           * Parallelize the current loop with DSWP.
+           */
+          modified |= applyDSWP(loop, parallelizationFramework);
+
+          /*
+           * Free the memory.
+           */
+          delete loop;
+        }
+
+        return modified;
+      }
+
+      void getAnalysisUsage (AnalysisUsage &AU) const override {
+        AU.addRequired<PDGAnalysis>();
+        AU.addRequired<Parallelization>();
+        AU.addRequired<ScalarEvolutionWrapperPass>();
+        AU.addRequired<LoopInfoWrapperPass>();
+        return ;
+      }
+
+    private:
+      bool forceParallelization;
+      bool forceNoSCCMerge;
+
+      std::vector<DSWPLoopDependenceInfo *> getLoopsToParallelize (Module &M, Parallelization &par){
+        std::vector<DSWPLoopDependenceInfo *> loopsToParallelize;
+
+        /*
+         * Define the allocator of loop structures.
+         */
+        auto allocatorOfLoopStructures = [] (Function *f, PDG *fG, Loop *l, LoopInfo &li) -> LoopDependenceInfo * {
+          auto ldi = new DSWPLoopDependenceInfo(f, fG, l, li);
+          return ldi;
+        };
+
+        /*
+         * Collect all loops included in the module.
+         */
+        auto allLoops = par.getModuleLoops(&M, allocatorOfLoopStructures);
+
+        /*
+         * Consider to parallelize only one loop per function.
+         */
+        std::set<Function *> functionsSeen;
+        for (auto loop : *allLoops){
+          auto function = loop->function;
+
+          if (functionsSeen.find(function) != functionsSeen.end()){
+
+            /*
+             * Free the memory.
+             */
+            delete loop;
+            continue ;
+          }
+
+          functionsSeen.insert(function);
+          auto dswpLoop = (DSWPLoopDependenceInfo *)(loop);
+          loopsToParallelize.push_back(dswpLoop);
+        }
+
+        /*
+         * Free the memory.
+         */
+        delete allLoops;
+
+        return loopsToParallelize;
+      }
+
+      bool collectThreadPoolHelperFunctionsAndTypes (Module &M, Parallelization &par) {
+        printReachedI = M.getFunction("printReachedI");
+        printPushedP = M.getFunction("printPushedP");
+        printPulledP = M.getFunction("printPulledP");
+        std::string pushers[4] = { "queuePush8", "queuePush16", "queuePush32", "queuePush64" };
+        std::string poppers[4] = { "queuePop8", "queuePop16", "queuePop32", "queuePop64" };
+        for (auto pusher : pushers) queuePushes.push_back(M.getFunction(pusher));
+        for (auto popper : poppers) queuePops.push_back(M.getFunction(popper));
+        for (auto queueF : queuePushes) queueTypes.push_back(queueF->arg_begin()->getType());
+        queueSizeToIndex = unordered_map<int, int>({ { 1, 0 }, { 8, 0 }, { 16, 1 }, { 32, 2 }, { 64, 3 }});
+        queueElementTypes = std::vector<Type *>({ par.int8, par.int16, par.int32, par.int64 });
+
+        stageDispatcher = M.getFunction("stageDispatcher");
+        auto stageExecuter = M.getFunction("stageExecuter");
+
+        auto stageArgType = stageExecuter->arg_begin()->getType();
+        stageType = cast<FunctionType>(cast<PointerType>(stageArgType)->getElementType());
+        return true;
+      }
+
+      bool applyDSWP (DSWPLoopDependenceInfo *LDI, Parallelization &par) {
+        errs() << "DSWP: Check if we can parallelize the loop " << *LDI->header->getFirstNonPHI() << " of function " << LDI->function->getName() << "\n";
+
+        /*
+         * Merge SCCs of the SCCDAG.
+         */
+        // printSCCs(LDI->loopSCCDAG);
+        mergeSCCs(LDI);
+        collectNonLeafScalarSCCs(LDI);
+        // printSCCs(LDI->loopSCCDAG);
+
+        /*
+         * Create the pipeline stages.
+         */
+        if (!isWorthParallelizing(LDI)) {
+          errs() << "DSWP:  Not enough TLP can be extracted\n";
+          return false;
+        }
+        if (!collectStageAndQueueInfo(LDI, par)) {
+          errs() << "DSWP:  We couldn't collect stage and queue information\n";
+          return false;
+        }
+        printStageSCCs(LDI);
+        printStageQueues(LDI);
+        printEnv(LDI);
+
+        errs() << "DSWP:  Create " << LDI->stages.size() << " pipeline stages\n";
+        for (auto &stage : LDI->stages) {
+          createPipelineStageFromSCC(LDI, stage, par);
+        }
+
+        /*
+         * Create the pipeline (connecting the stages)
+         */
+        errs() << "DSWP:  Link pipeline stages\n";
+        createPipelineFromStages(LDI, par);
+        assert(LDI->pipelineBB != nullptr);
+
+        /*
+         * Link the parallelized loop within the original function that includes the sequential loop.
+         */
+        errs() << "DSWP:  Link the parallelize loop\n";
+        auto exitIndex = cast<Value>(ConstantInt::get(par.int64, LDI->environment->indexOfExitBlock()));
+        par.linkParallelizedLoopToOriginalFunction(LDI->function->getParent(), LDI->preHeader, LDI->pipelineBB, LDI->envArray, exitIndex, LDI->loopExitBlocks);
+        LDI->function->print(errs() << "Final printout:\n"); errs() << "\n";
+
+        return true;
+      }
+
+      void mergePointerLoadInstructions (DSWPLoopDependenceInfo *LDI)
+      {
+        while (true)
+        {
+          bool mergeNodes = false;
+          for (auto sccEdge : LDI->loopSCCDAG->getEdges())
+          {
+            auto fromSCCNode = sccEdge->getOutgoingNode();
+            auto toSCCNode = sccEdge->getIncomingNode();
+            for (auto instructionEdge : sccEdge->getSubEdges())
+            {
+              auto producer = instructionEdge->getOutgoingT();
+              bool isPointerLoad = isa<GetElementPtrInst>(producer);
+              isPointerLoad |= (isa<LoadInst>(producer) && producer->getType()->isPointerTy());
+              if (!isPointerLoad) continue;
+              producer->print(errs() << "INSERTING INTO POINTER LOAD GROUP:\t"); errs() << "\n";
+              mergeNodes = true;
+            }
+
+            if (mergeNodes)
+            {
+              std::set<DGNode<SCC> *> GEPGroup = { fromSCCNode, toSCCNode };
+              LDI->loopSCCDAG->mergeSCCs(GEPGroup);
+              break;
+            }
+          }
+          if (!mergeNodes) break;
+        }
+      }
+
+      void mergeSinglePHIs (DSWPLoopDependenceInfo *LDI)
+      {
+        std::vector<std::set<DGNode<SCC> *>> singlePHIs;
+        for (auto sccNode : LDI->loopSCCDAG->getNodes())
+        {
+          auto scc = sccNode->getT();
+          if (scc->numInternalNodes() > 1) continue;
+          if (!isa<PHINode>(scc->begin_internal_node_map()->first)) continue;
+          if (sccNode->numOutgoingEdges() == 1)
+          {
+            std::set<DGNode<SCC> *> nodes = { sccNode, (*sccNode->begin_outgoing_edges())->getIncomingNode() };
+            singlePHIs.push_back(nodes);
+          }
+        }
+
+        for (auto sccNodes : singlePHIs) LDI->loopSCCDAG->mergeSCCs(sccNodes);
+      }
+
+      void mergeSubloops (DSWPLoopDependenceInfo *LDI)
+      {
+        auto &LI = getAnalysis<LoopInfoWrapperPass>(*LDI->function).getLoopInfo();
+        auto loop = LI.getLoopFor(LDI->header);
+        auto loopDepth = (int)LI.getLoopDepth(LDI->header);
+
+        unordered_map<Loop *, std::set<DGNode<SCC> *>> loopSets;
+        for (auto sccNode : LDI->loopSCCDAG->getNodes())
+        {
+          for (auto iNodePair : sccNode->getT()->internalNodePairs())
+          {
+            auto bb = cast<Instruction>(iNodePair.first)->getParent();
+            auto loop = LI.getLoopFor(bb);
+            auto subloopDepth = (int)loop->getLoopDepth();
+            if (loopDepth >= subloopDepth) continue;
+
+            if (loopDepth == subloopDepth - 1) loopSets[loop].insert(sccNode);
+            else
+            {
+              while (subloopDepth - 1 > loopDepth)
+              {
+                loop = loop->getParentLoop();
+                subloopDepth--;
+              }
+              loopSets[loop].insert(sccNode);
+            }
+            break;
+          }
+        }
+
+        for (auto loopSetPair : loopSets)
+        {
+          LDI->loopSCCDAG->mergeSCCs(loopSetPair.second);
+        }
+      }
+
+      void mergeBranchesWithoutOutgoingEdges (DSWPLoopDependenceInfo *LDI)
+      {
+        std::vector<DGNode<SCC> *> tailCmpBrs;
+        for (auto sccNode : LDI->loopSCCDAG->getNodes())
+        {
+          auto scc = sccNode->getT();
+          if (sccNode->numIncomingEdges() == 0 || sccNode->numOutgoingEdges() > 0) continue ;
+
+          bool allCmpOrBr = true;
+          for (auto node : scc->getNodes())
+          {
+            allCmpOrBr &= (isa<TerminatorInst>(node->getT()) || isa<CmpInst>(node->getT()));
+          }
+          if (allCmpOrBr) tailCmpBrs.push_back(sccNode);
+        }
+
+        /*
+         * Merge trailing compare/branch scc into previous depth scc
+         */
+        for (auto tailSCC : tailCmpBrs)
+        {
+          std::set<DGNode<SCC> *> nodesToMerge = { tailSCC };
+          nodesToMerge.insert(*LDI->loopSCCDAG->previousDepthNodes(tailSCC).begin());
+          LDI->loopSCCDAG->mergeSCCs(nodesToMerge);
+        }
+      }
+
+      void mergeSCCs (DSWPLoopDependenceInfo *LDI)
+      {
+        // errs() << "Number of unmerged nodes: " << LDI->loopSCCDAG->numNodes() << "\n";
+        if (this->forceNoSCCMerge) return ;
+
+        /*
+         * Merge the SCC related to a single PHI node and its use if there is only one.
+         */
+        mergePointerLoadInstructions(LDI);
+        mergeSubloops(LDI);
+        mergeSinglePHIs(LDI);
+        mergeBranchesWithoutOutgoingEdges(LDI);
+
+        // errs() << "Number of merged nodes: " << LDI->loopSCCDAG->numNodes() << "\n";
+        return ;
+      }
+
+      void collectNonLeafScalarSCCs (DSWPLoopDependenceInfo *LDI)
+      {
+        auto &SE = getAnalysis<ScalarEvolutionWrapperPass>(*LDI->function).getSE();
+        auto &sccSubgraph = LDI->loopSCCDAG;
+        for (auto sccNode : sccSubgraph->getNodes())
+        {
+          if (sccNode->numOutgoingEdges() == 0) continue;
+
+          auto scc = sccNode->getT();
+          bool isScalarSCC = true;
+          for (auto iNodePair : scc->internalNodePairs())
+          {
+            auto V = iNodePair.first;
+            if (isa<CmpInst>(V) || isa<TerminatorInst>(V)) continue;
+
+            auto scev = SE.getSCEV(V);
+            switch (scev->getSCEVType()) {
+            case scConstant:
+            case scTruncate:
+            case scZeroExtend:
+            case scSignExtend:
+            case scAddExpr:
+            case scMulExpr:
+            case scUDivExpr:
+            case scAddRecExpr:
+            case scSMaxExpr:
+            case scUMaxExpr:
+              continue;
+            case scUnknown:
+            case scCouldNotCompute:
+              isScalarSCC = false;
+              // V->print(errs() << "Is not a scalar:\t"); errs() << "\n";
+              continue;
+            default:
+             llvm_unreachable("Unknown SCEV type!");
+            }
+          }
+
+          if (isScalarSCC) LDI->scalarSCCs.insert(scc);
+          // if (isScalarSCC) scc->print(errs() << "SCALAR SCC:\n") << "\n";
+        }
+      }
+
+      bool isWorthParallelizing (DSWPLoopDependenceInfo *LDI) {
+        if (this->forceParallelization){
+          return true;
+        }
+        return LDI->loopSCCDAG->numNodes() - LDI->scalarSCCs.size() > 1;
+      }
+
+      void collectSCCIntoStages (DSWPLoopDependenceInfo *LDI)
+      {
+        auto topLevelSCCNodes = LDI->loopSCCDAG->getTopLevelNodes();
+
+        /*
+         * TODO: Check if all entries to the loop are into top level nodes
+         */
+        std::set<DGNode<SCC> *> nodesFound(topLevelSCCNodes.begin(), topLevelSCCNodes.end());
+        std::deque<DGNode<SCC> *> nodesToTraverse(topLevelSCCNodes.begin(), topLevelSCCNodes.end());
+
+        int order = 0;
+        while (!nodesToTraverse.empty())
+        {
+          auto sccNode = nodesToTraverse.front();
+          nodesToTraverse.pop_front();
+
+          /*
+           * Add all unvisited, next depth nodes to the traversal queue 
+           */
+          auto nextNodes = LDI->loopSCCDAG->nextDepthNodes(sccNode);
+          for (auto next : nextNodes)
+          {
+            if (nodesFound.find(next) != nodesFound.end()) continue;
+            nodesFound.insert(next);
+            nodesToTraverse.push_back(next);
+          }
+
+          auto scc = sccNode->getT();
+          if (LDI->scalarSCCs.find(scc) == LDI->scalarSCCs.end())
+          {
+            auto stage = std::make_unique<StageInfo>();
+            stage->order = order++;
+            stage->scc = scc;
+            LDI->stages.push_back(std::move(stage));
+            LDI->sccToStage[scc] = LDI->stages[order - 1].get();
+          }
+        }
+      }
+
+      void collectScalarSCCsForStages (DSWPLoopDependenceInfo *LDI)
+      {
+        for (auto &stage : LDI->stages)
+        {
+          std::set<DGNode<SCC> *> visitedNodes;
+          std::queue<DGNode<SCC> *> dependentSCCNodes;
+          
+          auto sccNode = LDI->loopSCCDAG->fetchNode(stage->scc);
+          dependentSCCNodes.push(sccNode);
+
+          while (!dependentSCCNodes.empty())
+          {
+            auto depSCCNode = dependentSCCNodes.front();
+            dependentSCCNodes.pop();
+
+            for (auto sccEdge : depSCCNode->getIncomingEdges())
+            {
+              auto fromSCCNode = sccEdge->getOutgoingNode();
+              auto fromSCC = fromSCCNode->getT();
+              if (visitedNodes.find(fromSCCNode) != visitedNodes.end()) continue;
+              if (LDI->scalarSCCs.find(fromSCC) == LDI->scalarSCCs.end()) continue;
+
+              stage->scalarSCCs.insert(fromSCC);
+              dependentSCCNodes.push(fromSCCNode);
+              visitedNodes.insert(fromSCCNode);
+            }
+          }
+        }
+      }
+
+      bool registerQueue (DSWPLoopDependenceInfo *LDI, StageInfo *fromStage, StageInfo *toStage, Instruction *producer, Instruction *consumer)
+      {
+        int queueIndex = LDI->queues.size();
+        for (auto queueI : fromStage->producerToQueues[producer])
+        {
+          if (LDI->queues[queueI]->toStage != toStage->order) continue;
+          queueIndex = queueI;
+          break;
+        }
+
+        if (queueIndex == LDI->queues.size())
+        {
+          LDI->queues.push_back(std::move(std::make_unique<QueueInfo>(producer, consumer, producer->getType())));
+          fromStage->producerToQueues[producer].insert(queueIndex);
+        }
+
+        fromStage->pushValueQueues.insert(queueIndex);
+        toStage->popValueQueues.insert(queueIndex);
+        toStage->producedPopQueue[producer] = queueIndex;
+
+        auto queueInfo = LDI->queues[queueIndex].get();
+        queueInfo->consumers.insert(consumer);
+        queueInfo->fromStage = fromStage->order;
+        queueInfo->toStage = toStage->order;
+
+        bool byteSize = queueSizeToIndex.find(queueInfo->bitLength) != queueSizeToIndex.end();
+        if (!byteSize)
+        { 
+          errs() << "NOT BYTE SIZE (" << queueInfo->bitLength << "): "; producer->getType()->print(errs()); errs() <<  "\n";
+          producer->print(errs() << "Producer: "); errs() << "\n";
+        }
+        return byteSize;
+      }
+
+      bool collectNonScalarSCCQueueInfo (DSWPLoopDependenceInfo *LDI)
+      {
+        for (auto scc : LDI->loopSCCDAG->getNodes())
+        {
+          for (auto sccEdge : scc->getOutgoingEdges())
+          {
+            auto sccPair = sccEdge->getNodePair();
+            auto fromSCC = sccPair.first->getT();
+            auto toSCC = sccPair.second->getT();
+            if (LDI->scalarSCCs.find(fromSCC) != LDI->scalarSCCs.end()) continue;
+            if (LDI->scalarSCCs.find(toSCC) != LDI->scalarSCCs.end()) continue;
+
+            auto fromStage = LDI->sccToStage[fromSCC];
+            auto toStage = LDI->sccToStage[toSCC];
+            if (fromStage == toStage) continue;
+
+            /*
+             * Create value queues for each dependency of the form: producer -> consumers
+             */
+            for (auto instructionEdge : sccEdge->getSubEdges())
+            {
+              assert(!instructionEdge->isMemoryDependence());
+              if (instructionEdge->isControlDependence()) continue;
+              auto producer = cast<Instruction>(instructionEdge->getOutgoingT());
+              auto consumer = cast<Instruction>(instructionEdge->getIncomingT());
+              if (!registerQueue(LDI, fromStage, toStage, producer, consumer)) return false;
+            }
+          }
+        }
+        return true;
+      }
+
+      bool collectBrQueueInfo (DSWPLoopDependenceInfo *LDI)
+      {
+        // TODO: UNNECESSARY QUEUES BEING MADE EVEN IF PRODUCER IS IN SCALARS 
+        auto findContaining = [&](Value *val) -> std::pair<StageInfo *, SCC *> {
+          for (auto &stage : LDI->stages)
+          {
+            if (stage->scc->isInternal(val)) return std::make_pair(stage.get(), stage->scc);
+            for (auto scalarSCC : stage->scalarSCCs) if (scalarSCC->isInternal(val)) return std::make_pair(stage.get(), scalarSCC);
+          }
+          return std::make_pair(nullptr, nullptr);
+        };
+
+        for (auto bb : LDI->loopBBs){
+          auto consumer = cast<Instruction>(bb->getTerminator());
+          auto brStageSCC = findContaining(cast<Value>(consumer));
+          assert(brStageSCC.first != nullptr);
+
+          auto brNode = brStageSCC.second->fetchNode(cast<Value>(consumer));
+          for (auto edge : brNode->getIncomingEdges())
+          {
+            if (edge->isControlDependence()) continue;
+            auto producer = cast<Instruction>(edge->getOutgoingT());
+            StageInfo *prodStage = findContaining(cast<Value>(producer)).first;
+            assert(prodStage != nullptr);
+
+            for (auto &otherStage : LDI->stages)
+            {
+              if (otherStage.get() == prodStage) continue;
+              if (!registerQueue(LDI, prodStage, otherStage.get(), producer, consumer)) return false;
+            }
+          }
+        }
+        return true;
+      }
+
+      bool collectTransitiveScalarSCCQueueInfo (DSWPLoopDependenceInfo *LDI)
+      {
+        // Go through non-scalar SCC -> scalar SCC data dependencies
+        // Add queues to stages replicating that scalar SCC
+        for (auto &stage : LDI->stages)
+        {
+          auto toStage = stage.get();
+          for (auto scalarSCC : stage->scalarSCCs)
+          {
+            for (auto sccEdge : LDI->loopSCCDAG->fetchNode(scalarSCC)->getIncomingEdges())
+            {
+              auto fromSCC = sccEdge->getOutgoingT();
+              if (LDI->scalarSCCs.find(fromSCC) != LDI->scalarSCCs.end()) continue;
+              auto fromStage = LDI->sccToStage[fromSCC];
+
+              /*
+               * Create value queues for each dependency of the form: producer -> consumers
+               */
+              for (auto instructionEdge : sccEdge->getSubEdges())
+              {
+                assert(!instructionEdge->isMemoryDependence());
+                if (instructionEdge->isControlDependence()) continue;
+                auto producer = cast<Instruction>(instructionEdge->getOutgoingT());
+                auto consumer = cast<Instruction>(instructionEdge->getIncomingT());
+                if (!registerQueue(LDI, fromStage, toStage, producer, consumer)) return false;
+              }
+            }
+          }
+        }
+        return true;
+      }
+
+      void collectPreLoopEnvInfo (DSWPLoopDependenceInfo *LDI)
+      {
+        for (auto nodeI : LDI->loopDG->externalNodePairs())
+        {
+          auto externalNode = nodeI.second;
+          auto externalValue = externalNode->getT();
+          auto envIndex = LDI->environment->envProducers.size();
+
+          /*
+           * Determine whether the external value is a producer to loop-internal values
+           */
+          bool isPreLoop = false;
+          for (auto outgoingEdge : externalNode->getOutgoingEdges())
+          {
+            if (outgoingEdge->isMemoryDependence() || outgoingEdge->isControlDependence()) continue;
+            isPreLoop = true;
+            auto internalValue = outgoingEdge->getIncomingT();
+            auto internalInst = cast<Instruction>(internalValue);
+
+            bool isScalarInst = false;
+            for (auto scc : LDI->scalarSCCs)
+            {
+              if (!scc->isInternal(internalValue)) continue;
+              isScalarInst = true;
+              for (auto &stage : LDI->stages) stage->incomingEnvs.insert(envIndex);
+              break;
+            }
+
+            if (!isScalarInst)
+            {
+              for (auto &stage : LDI->stages)
+              {
+                if (!stage->scc->isInternal(internalInst)) continue;
+                stage->incomingEnvs.insert(envIndex);
+              }
+            }
+          }
+          if (isPreLoop) LDI->environment->addPreLoopProducer(externalValue);
+        }
+      }
+
+      void collectPostLoopEnvInfo (DSWPLoopDependenceInfo *LDI)
+      {
+        for (auto nodeI : LDI->loopDG->externalNodePairs())
+        {
+          auto externalNode = nodeI.second;
+          auto externalValue = externalNode->getT();
+          auto envIndex = LDI->environment->envProducers.size();
+
+          /*
+           * Determine whether the external value is a consumer of loop-internal values
+           */
+          for (auto incomingEdge : externalNode->getIncomingEdges())
+          {
+            if (incomingEdge->isMemoryDependence() || incomingEdge->isControlDependence()) continue;
+            auto internalValue = incomingEdge->getOutgoingT();
+            auto internalInst = cast<Instruction>(internalValue);
+            LDI->environment->prodConsumers[internalInst].insert(externalValue);
+
+            /*
+             * Determine the producer of the edge to the external value
+             */
+            if (LDI->environment->producerIndexMap.find(internalValue) != LDI->environment->producerIndexMap.end())
+            {
+              envIndex = LDI->environment->producerIndexMap[internalValue];
+            }
+            else
+            {
+              envIndex = LDI->environment->envProducers.size();
+              LDI->environment->addPostLoopProducer(internalValue);
+            }
+
+            bool isScalarInst = false;
+            for (auto scc : LDI->scalarSCCs)
+            {
+              if (!scc->isInternal(internalValue)) continue;
+              isScalarInst = true;
+              LDI->stages[0]->outgoingEnvs[internalInst] = envIndex;
+              break;
+            }
+
+            if (!isScalarInst)
+            {
+              for (auto &stage : LDI->stages)
+              {
+                if (!stage->scc->isInternal(internalInst)) continue;
+                stage->outgoingEnvs[internalInst] = envIndex;
+                break;
+              }
+            }
+          }
+        }
+      }
+
+      void configureDependencyStorage (DSWPLoopDependenceInfo *LDI, Parallelization &par)
+      {
+        LDI->zeroIndexForBaseArray = cast<Value>(ConstantInt::get(par.int64, 0));
+        LDI->envArrayType = ArrayType::get(PointerType::getUnqual(par.int8), LDI->environment->envSize());
+        LDI->queueArrayType = ArrayType::get(PointerType::getUnqual(par.int8), LDI->queues.size());
+        LDI->stageArrayType = ArrayType::get(PointerType::getUnqual(par.int8), LDI->stages.size());
+      }
+
+      bool collectStageAndQueueInfo (DSWPLoopDependenceInfo *LDI, Parallelization &par)
+      {
+        collectSCCIntoStages(LDI);
+        collectScalarSCCsForStages(LDI);
+
+        if (!collectNonScalarSCCQueueInfo(LDI)) return false;
+        if (!collectBrQueueInfo(LDI)) return false;
+        if (!collectTransitiveScalarSCCQueueInfo(LDI)) return false;
+
+        LDI->environment = std::make_unique<EnvInfo>();
+        LDI->environment->exitBlockType = par.int32;
+        collectPreLoopEnvInfo(LDI);
+        collectPostLoopEnvInfo(LDI);
+
+        configureDependencyStorage(LDI, par);
+        return true;
+      }
+
+      void createInstAndBBForSCC (DSWPLoopDependenceInfo *LDI, std::unique_ptr<StageInfo> &stageInfo)
+      {
+        auto &context = LDI->function->getParent()->getContext();
+
+        /*
+         * Clone instructions within the stage's scc, and scalar sccs
+         */
+        for (auto nodePair : stageInfo->scc->internalNodePairs())
+        {
+          auto I = cast<Instruction>(nodePair.first);
+          stageInfo->iCloneMap[I] = I->clone();
+        }
+        for (auto scc : stageInfo->scalarSCCs)
+        {
+          for (auto nodePair : scc->internalNodePairs())
+          {
+            auto I = cast<Instruction>(nodePair.first);
+            stageInfo->iCloneMap[I] = I->clone();
+          }
+        }
+
+        /*
+         * Clone loop basic blocks and terminators
+         */
+        for (auto B : LDI->loopBBs) {
+          stageInfo->sccBBCloneMap[B] = BasicBlock::Create(context, "", stageInfo->sccStage);
+          auto terminator = cast<Instruction>(B->getTerminator());
+          if (stageInfo->iCloneMap.find(terminator) == stageInfo->iCloneMap.end())
+          {
+            stageInfo->iCloneMap[terminator] = terminator->clone();
+          }
+        }
+        for (int i = 0; i < LDI->loopExitBlocks.size(); ++i)
+        {
+          stageInfo->sccBBCloneMap[LDI->loopExitBlocks[i]] = stageInfo->loopExitBlocks[i];
+        }
+
+        /*
+         * Attach SCC instructions to their basic blocks in correct relative order
+         */
+        for (auto B : LDI->loopBBs) {
+          IRBuilder<> builder(stageInfo->sccBBCloneMap[B]);
+          for (auto &I : *B)
+          {
+            if (stageInfo->iCloneMap.find(&I) == stageInfo->iCloneMap.end()) continue;
+            auto iClone = stageInfo->iCloneMap[&I];
+            builder.Insert(iClone);
+          }
+        }
+      }
+
+      void loadAndStoreEnv (DSWPLoopDependenceInfo *LDI, std::unique_ptr<StageInfo> &stageInfo, Parallelization &par)
+      {
+        IRBuilder<> entryBuilder(stageInfo->entryBlock);
+
+        auto envArg = &*(stageInfo->sccStage->arg_begin());
+        stageInfo->envAlloca = entryBuilder.CreateBitCast(envArg, PointerType::getUnqual(LDI->envArrayType));
+
+        auto accessProducerFromIndex = [&](int envIndex, IRBuilder<> builder) -> Value * {
+          auto envIndexValue = cast<Value>(ConstantInt::get(par.int64, envIndex));
+          auto envPtr = builder.CreateInBoundsGEP(stageInfo->envAlloca, ArrayRef<Value*>({ LDI->zeroIndexForBaseArray, envIndexValue }));
+          auto envType = LDI->environment->envProducers[envIndex]->getType();
+          return builder.CreateBitCast(builder.CreateLoad(envPtr), PointerType::getUnqual(envType));
+        };
+
+        /*
+         * Store (SCC -> outside of loop) dependencies within the environment array
+         */
+        for (auto outgoingEnvPair : stageInfo->outgoingEnvs)
+        {
+          auto outgoingDepClone = stageInfo->iCloneMap[outgoingEnvPair.first];
+          auto outgoingDepBB = outgoingDepClone->getParent();
+          IRBuilder<> outgoingBuilder(outgoingDepBB->getTerminator());
+          auto envVar = accessProducerFromIndex(outgoingEnvPair.second, outgoingBuilder);
+          outgoingBuilder.CreateStore(outgoingDepClone, envVar);
+        }
+
+        /*
+         * Store exit index in the exit environment variable
+         */
+        for (int i = 0; i < stageInfo->loopExitBlocks.size(); ++i)
+        {
+          IRBuilder<> builder(stageInfo->loopExitBlocks[i]);
+          auto envIndexValue = cast<Value>(ConstantInt::get(par.int64, LDI->environment->indexOfExitBlock()));
+          auto envPtr = builder.CreateInBoundsGEP(stageInfo->envAlloca, ArrayRef<Value*>({ LDI->zeroIndexForBaseArray, envIndexValue }));
+          auto envVar = builder.CreateBitCast(builder.CreateLoad(envPtr), PointerType::getUnqual(par.int32));
+          builder.CreateStore(ConstantInt::get(par.int32, i), envVar);
+        }
+
+        /*
+         * Load (outside of loop -> SCC) dependencies from the environment array 
+         */
+        for (auto envIndex : stageInfo->incomingEnvs)
+        {
+          auto envVar = accessProducerFromIndex(envIndex, entryBuilder);
+          auto envLoad = entryBuilder.CreateLoad(envVar);
+          stageInfo->envLoadMap[envIndex] = cast<Instruction>(envLoad);
+        }
+      }
+
+      void loadAllQueuePointersInEntry (DSWPLoopDependenceInfo *LDI, std::unique_ptr<StageInfo> &stageInfo, Parallelization &par) {
+        IRBuilder<> entryBuilder(stageInfo->entryBlock);
+        auto argIter = stageInfo->sccStage->arg_begin();
+        auto queuesArray = entryBuilder.CreateBitCast(&*(++argIter), PointerType::getUnqual(LDI->queueArrayType));
+
+        /*
+         * Load this stage's relevant queues
+         */
+        auto loadQueuePtrFromIndex = [&](int queueIndex) -> void {
+          auto queueInfo = LDI->queues[queueIndex].get();
+          auto queueIndexValue = cast<Value>(ConstantInt::get(par.int64, queueIndex));
+          auto queuePtr = entryBuilder.CreateInBoundsGEP(queuesArray, ArrayRef<Value*>({ LDI->zeroIndexForBaseArray, queueIndexValue }));
+          auto queueCast = entryBuilder.CreateBitCast(queuePtr, PointerType::getUnqual(queueTypes[queueSizeToIndex[queueInfo->bitLength]]));
+
+          auto queueInstrs = std::make_unique<QueueInstrs>();
+          queueInstrs->queuePtr = entryBuilder.CreateLoad(queueCast);
+          queueInstrs->alloca = entryBuilder.CreateAlloca(queueInfo->dependentType);
+          queueInstrs->allocaCast = entryBuilder.CreateBitCast(queueInstrs->alloca, PointerType::getUnqual(queueElementTypes[queueSizeToIndex[queueInfo->bitLength]]));
+          stageInfo->queueInstrMap[queueIndex] = std::move(queueInstrs);
+        };
+
+        for (auto queueIndex : stageInfo->pushValueQueues) loadQueuePtrFromIndex(queueIndex);
+        for (auto queueIndex : stageInfo->popValueQueues) loadQueuePtrFromIndex(queueIndex);
+      }
+
+      void popValueQueues (DSWPLoopDependenceInfo *LDI, std::unique_ptr<StageInfo> &stageInfo, Parallelization &par)
+      {
+        for (auto queueIndex : stageInfo->popValueQueues)
+        {
+          auto &queueInfo = LDI->queues[queueIndex];
+          auto queueInstrs = stageInfo->queueInstrMap[queueIndex].get();
+          auto queueCallArgs = ArrayRef<Value*>({ queueInstrs->queuePtr, queueInstrs->allocaCast });
+
+          auto bb = queueInfo->producer->getParent();
+          IRBuilder<> builder(stageInfo->sccBBCloneMap[bb]);
+          queueInstrs->queueCall = builder.CreateCall(queuePops[queueSizeToIndex[queueInfo->bitLength]], queueCallArgs);
+          queueInstrs->load = builder.CreateLoad(queueInstrs->alloca);
+
+          /*
+           * Position queue call and load relatively identically to where the producer is in the basic block
+           */
+          bool pastProducer = false;
+          for (auto &I : *bb)
+          {
+            if (&I == queueInfo->producer) pastProducer = true;
+            else if (auto phi = dyn_cast<PHINode>(&I)) continue;
+            else if (pastProducer && stageInfo->iCloneMap.find(&I) != stageInfo->iCloneMap.end())
+            {
+              auto iClone = stageInfo->iCloneMap[&I];
+              cast<Instruction>(queueInstrs->queueCall)->moveBefore(iClone);
+              cast<Instruction>(queueInstrs->load)->moveBefore(iClone);
+
+              /*
+              if (queueInstrs->load->getType()->isPointerTy())
+              {
+                auto bitcastPulled = builder.CreateBitCast(queueInstrs->load, PointerType::getUnqual(par.int32));
+                auto pullPrint = builder.CreateCall(printPulledP, ArrayRef<Value*>({ bitcastPulled }));
+                cast<Instruction>(bitcastPulled)->moveBefore(iClone);
+                pullPrint->moveBefore(iClone);
+              }
+              */
+              break;
+            }
+          }
+        }
+      }
+
+      void pushValueQueues (DSWPLoopDependenceInfo *LDI, std::unique_ptr<StageInfo> &stageInfo, Parallelization &par)
+      {
+        for (auto queueIndex : stageInfo->pushValueQueues)
+        {
+          auto queueInstrs = stageInfo->queueInstrMap[queueIndex].get();
+          auto queueInfo = LDI->queues[queueIndex].get();
+          auto queueCallArgs = ArrayRef<Value*>({ queueInstrs->queuePtr, queueInstrs->allocaCast });
+          
+          auto pClone = stageInfo->iCloneMap[queueInfo->producer];
+          auto pCloneBB = pClone->getParent();
+          IRBuilder<> builder(pCloneBB);
+          auto store = builder.CreateStore(pClone, queueInstrs->alloca);
+          queueInstrs->queueCall = builder.CreateCall(queuePushes[queueSizeToIndex[queueInfo->bitLength]], queueCallArgs);
+
+          bool pastProducer = false;
+          for (auto &I : *pCloneBB)
+          {
+            if (&I == pClone) pastProducer = true;
+            else if (auto phi = dyn_cast<PHINode>(&I)) continue;
+            else if (pastProducer)
+            {
+              store->moveBefore(&I);
+              cast<Instruction>(queueInstrs->queueCall)->moveBefore(&I);
+
+              /*
+              if (pClone->getType()->isPointerTy())
+              {
+                auto bitcastPushed = builder.CreateBitCast(pClone, PointerType::getUnqual(par.int32));
+                auto pushPrint = builder.CreateCall(printPushedP, ArrayRef<Value*>({ bitcastPushed }));
+                cast<Instruction>(bitcastPushed)->moveBefore(&I);
+                pushPrint->moveBefore(&I);
+              }
+              */
+              break;
+            }
+          }
+        }
+      }
+
+      void remapOperandsOfInstClones (DSWPLoopDependenceInfo *LDI, std::unique_ptr<StageInfo> &stageInfo)
+      {
+        auto &iCloneMap = stageInfo->iCloneMap;
+        auto &envMap = LDI->environment->producerIndexMap;
+        auto &queueMap = stageInfo->producedPopQueue;
+
+        auto ignoreOperandAbort = [&](Value *opV, Instruction *cloneInstruction) -> void {
+          opV->print(errs() << "Ignore operand\t"); cloneInstruction->print(errs() << "\nInstr:\t"); errs() << "\n";
+          stageInfo->sccStage->print(errs() << "Current function state:\n"); errs() << "\n";
+          abort();
+        };
+
+        for (auto ii = iCloneMap.begin(); ii != iCloneMap.end(); ++ii) {
+          auto cloneInstruction = ii->second;
+
+          for (auto &op : cloneInstruction->operands()) {
+            auto opV = op.get();
+            if (auto opI = dyn_cast<Instruction>(opV)) {
+              if (iCloneMap.find(opI) != iCloneMap.end()) {
+                op.set(iCloneMap[opI]);
+              } else if (LDI->environment->isPreLoopEnv(opV)) {
+                op.set(stageInfo->envLoadMap[envMap[opV]]);
+              } else if (queueMap.find(opI) != queueMap.end()) {
+                op.set(stageInfo->queueInstrMap[queueMap[opI]]->load);
+              } else {
+                ignoreOperandAbort(opV, cloneInstruction);
+              }
+              continue;
+            } else if (auto opA = dyn_cast<Argument>(opV)) {
+              if (LDI->environment->isPreLoopEnv(opV)) {
+                op.set(stageInfo->envLoadMap[envMap[opV]]);
+              } else {
+                ignoreOperandAbort(opV, cloneInstruction);
+              }
+            } else if (isa<Constant>(opV) || isa<BasicBlock>(opV) || isa<Function>(opV)) {
+              continue;
+            } else if (isa<MetadataAsValue>(opV) || isa<InlineAsm>(opV) || isa<DerivedUser>(opV) || isa<Operator>(opV)) {
+              continue;
+            } else {
+              opV->print(errs() << "Unknown what to do with operand\n"); opV->getType()->print(errs() << "\tType:\t");
+              cloneInstruction->print(errs() << "\nInstr:\t"); errs() << "\n";
+              stageInfo->sccStage->print(errs() << "Current function state:\n"); errs() << "\n";
+              abort();
+            }
+          }
+        }
+      }
+
+      void remapControlFlow (DSWPLoopDependenceInfo *LDI, std::unique_ptr<StageInfo> &stageInfo)
+      {
+        auto &context = LDI->function->getContext();
+        auto stageF = stageInfo->sccStage;
+
+        for (auto bbPair : stageInfo->sccBBCloneMap)
+        {
+          auto originalT = bbPair.first->getTerminator();
+          if (stageInfo->iCloneMap.find(originalT) == stageInfo->iCloneMap.end()) continue;
+          auto terminator = cast<TerminatorInst>(stageInfo->iCloneMap[originalT]);
+          for (int i = 0; i < terminator->getNumSuccessors(); ++i)
+          {
+            terminator->setSuccessor(i, stageInfo->sccBBCloneMap[terminator->getSuccessor(i)]);
+          }
+        }
+
+        for (auto bbPair : stageInfo->sccBBCloneMap)
+        {
+          // ERROR:
+          auto iIter = bbPair.second->begin();
+          while (auto phi = dyn_cast<PHINode>(&*iIter))
+          {
+            for (auto bb : phi->blocks())
+            {
+              phi->setIncomingBlock(phi->getBasicBlockIndex(bb), stageInfo->sccBBCloneMap[bb]);
+            }
+            ++iIter;
+          }
+        }
+      }
+
+      void createPipelineStageFromSCC (DSWPLoopDependenceInfo *LDI, std::unique_ptr<StageInfo> &stageInfo, Parallelization &par)
+      {
+        auto M = LDI->function->getParent();
+        auto stageF = cast<Function>(M->getOrInsertFunction("", stageType));
+        auto &context = M->getContext();
+        stageInfo->sccStage = stageF;
+        stageInfo->entryBlock = BasicBlock::Create(context, "", stageF);
+        stageInfo->exitBlock = BasicBlock::Create(context, "", stageF);
+        stageInfo->sccBBCloneMap[LDI->preHeader] = stageInfo->entryBlock;
+        for (auto exitBB : LDI->loopExitBlocks) stageInfo->loopExitBlocks.push_back(BasicBlock::Create(context, "", stageF));
+
+        // errs() << "Stage:\t" << stageInfo->order << "\n";
+
+        createInstAndBBForSCC(LDI, stageInfo);
+        loadAllQueuePointersInEntry(LDI, stageInfo, par);
+        popValueQueues(LDI, stageInfo, par);
+        pushValueQueues(LDI, stageInfo, par);
+        loadAndStoreEnv(LDI, stageInfo, par);
+
+        remapControlFlow(LDI, stageInfo);
+        remapOperandsOfInstClones(LDI, stageInfo);
+
+        IRBuilder<> entryBuilder(stageInfo->entryBlock);
+        entryBuilder.CreateBr(stageInfo->sccBBCloneMap[LDI->header]);
+
+        /*
+         * Cleanup
+         */
+        for (auto exitBB : stageInfo->loopExitBlocks)
+        {
+          IRBuilder<> builder(exitBB);
+          builder.CreateBr(stageInfo->exitBlock);
+        }
+        IRBuilder<> exitBuilder(stageInfo->exitBlock);
+        exitBuilder.CreateRetVoid();
+        stageF->print(errs() << "Function printout:\n"); errs() << "\n";
+      }
+
+      Value * createEnvArrayFromStages (DSWPLoopDependenceInfo *LDI, IRBuilder<> funcBuilder, IRBuilder<> builder, Parallelization &par)
+      {
+        /*
+         * Create empty environment array for producers, exit block tracking
+         */
+        std::vector<Value*> envPtrs;
+        for (int i = 0; i < LDI->environment->envSize(); ++i)
+        {
+          Type *envType = LDI->environment->typeOfEnv(i);
+          auto varAlloca = funcBuilder.CreateAlloca(envType);
+          envPtrs.push_back(varAlloca);
+          auto envIndex = cast<Value>(ConstantInt::get(par.int64, i));
+          auto envPtr = funcBuilder.CreateInBoundsGEP(LDI->envArray, ArrayRef<Value*>({ LDI->zeroIndexForBaseArray, envIndex }));
+          auto depCast = funcBuilder.CreateBitCast(envPtr, PointerType::getUnqual(PointerType::getUnqual(envType)));
+          funcBuilder.CreateStore(varAlloca, depCast);
+        }
+
+        /*
+         * Insert pre-loop producers into the environment array
+         */
+        for (int envIndex : LDI->environment->preLoopEnv)
+        {
+          builder.CreateStore(LDI->environment->envProducers[envIndex], envPtrs[envIndex]);
+        }
+        
+        return cast<Value>(builder.CreateBitCast(LDI->envArray, PointerType::getUnqual(par.int8)));
+      }
+
+      Value * createStagesArrayFromStages (DSWPLoopDependenceInfo *LDI, IRBuilder<> funcBuilder, Parallelization &par)
+      {
+        auto stagesAlloca = cast<Value>(funcBuilder.CreateAlloca(LDI->stageArrayType));
+        auto stageCastType = PointerType::getUnqual(LDI->stages[0]->sccStage->getType());
+        for (int i = 0; i < LDI->stages.size(); ++i)
+        {
+          auto &stage = LDI->stages[i];
+          auto stageIndex = cast<Value>(ConstantInt::get(par.int64, i));
+          auto stagePtr = funcBuilder.CreateInBoundsGEP(stagesAlloca, ArrayRef<Value*>({ LDI->zeroIndexForBaseArray, stageIndex }));
+          auto stageCast = funcBuilder.CreateBitCast(stagePtr, stageCastType);
+          funcBuilder.CreateStore(stage->sccStage, stageCast);
+        }
+        return cast<Value>(funcBuilder.CreateBitCast(stagesAlloca, PointerType::getUnqual(par.int8)));
+      }
+
+      Value * createQueueSizesArrayFromStages (DSWPLoopDependenceInfo *LDI, IRBuilder<> funcBuilder, Parallelization &par)
+      {
+        auto queuesAlloca = cast<Value>(funcBuilder.CreateAlloca(ArrayType::get(par.int64, LDI->queues.size())));
+        for (int i = 0; i < LDI->queues.size(); ++i)
+        {
+          auto &queue = LDI->queues[i];
+          auto queueIndex = cast<Value>(ConstantInt::get(par.int64, i));
+          auto queuePtr = funcBuilder.CreateInBoundsGEP(queuesAlloca, ArrayRef<Value*>({ LDI->zeroIndexForBaseArray, queueIndex }));
+          auto queueCast = funcBuilder.CreateBitCast(queuePtr, PointerType::getUnqual(par.int64));
+          funcBuilder.CreateStore(ConstantInt::get(par.int64, queue->bitLength), queueCast);
+        }
+        return cast<Value>(funcBuilder.CreateBitCast(queuesAlloca, PointerType::getUnqual(par.int64)));
+      }
+
+      void storeOutgoingDependentsIntoExternalValues (DSWPLoopDependenceInfo *LDI, IRBuilder<> builder, Parallelization &par)
+      {
+        /*
+         * Extract the outgoing dependents for each stage
+         */
+        for (int envInd : LDI->environment->postLoopEnv)
+        {
+          auto prod = LDI->environment->envProducers[envInd];
+          auto envIndex = cast<Value>(ConstantInt::get(par.int64, envInd));
+          auto depInEnvPtr = builder.CreateInBoundsGEP(LDI->envArray, ArrayRef<Value*>({ LDI->zeroIndexForBaseArray, envIndex }));
+          auto envVarCast = builder.CreateBitCast(builder.CreateLoad(depInEnvPtr), PointerType::getUnqual(prod->getType()));
+          auto envVar = builder.CreateLoad(envVarCast);
+
+          for (auto consumer : LDI->environment->prodConsumers[prod])
+          {
+            if (auto depPHI = dyn_cast<PHINode>(consumer))
+            {
+              depPHI->addIncoming(envVar, LDI->pipelineBB);
+              continue;
+            }
+            LDI->pipelineBB->eraseFromParent();
+            prod->print(errs() << "Producer of environment variable:\t"); errs() << "\n";
+            errs() << "Loop not in LCSSA!\n";
+            abort();
+          }
+        }
+      }
+
+      void createPipelineFromStages (DSWPLoopDependenceInfo *LDI, Parallelization &par)
+      {
+        auto M = LDI->function->getParent();
+        LDI->pipelineBB = BasicBlock::Create(M->getContext(), "", LDI->function);
+        IRBuilder<> builder(LDI->pipelineBB);
+        
+        auto firstBB = &*LDI->function->begin();
+        IRBuilder<> funcBuilder(firstBB->getTerminator());
+
+        /*
+         * Create and populate the environment and stages arrays
+         */
+        LDI->envArray = cast<Value>(funcBuilder.CreateAlloca(LDI->envArrayType));
+        auto envPtr = createEnvArrayFromStages(LDI, funcBuilder, builder, par);
+        auto stagesPtr = createStagesArrayFromStages(LDI, funcBuilder, par);
+
+        /*
+         * Create empty queues array to be used by the stage dispatcher
+         */
+        auto queuesAlloca = cast<Value>(funcBuilder.CreateAlloca(LDI->queueArrayType));
+        auto queuesPtr = cast<Value>(builder.CreateBitCast(queuesAlloca, PointerType::getUnqual(par.int8)));
+        auto queueSizesPtr = createQueueSizesArrayFromStages(LDI, funcBuilder, par);
+
+        /*
+         * Call the stage dispatcher with the environment, queues array, and stages array
+         */
+        auto queuesCount = cast<Value>(ConstantInt::get(par.int64, LDI->queues.size()));
+        auto stagesCount = cast<Value>(ConstantInt::get(par.int64, LDI->stages.size()));
+
+        auto debugInd = LDI->function->getName().size();
+        // builder.CreateCall(printReachedI, ArrayRef<Value*>({ cast<Value>(ConstantInt::get(par.int32, debugInd)) }));
+        builder.CreateCall(stageDispatcher, ArrayRef<Value*>({ envPtr, queuesPtr, queueSizesPtr, stagesPtr, stagesCount, queuesCount }));
+        // builder.CreateCall(printReachedI, ArrayRef<Value*>({ cast<Value>(ConstantInt::get(par.int32, debugInd + 1)) }));
+
+        storeOutgoingDependentsIntoExternalValues(LDI, builder, par);
+      }
+
+      /*
+       * Debug printers:
+       */
+
+      void printLoop (Loop *loop)
+      {
+        errs() << "Applying DSWP on loop\n";
+        auto header = loop->getHeader();
+        errs() << "Number of bbs: " << std::distance(loop->block_begin(), loop->block_end()) << "\n";
+        for (auto bbi = loop->block_begin(); bbi != loop->block_end(); ++bbi){
+          auto bb = *bbi;
+          if (header == bb) {
+            errs() << "Header:\n";
+          } else if (loop->isLoopLatch(bb)) {
+            errs() << "Loop latch:\n";
+          } else if (loop->isLoopExiting(bb)) {
+            errs() << "Loop exiting:\n";
+          } else {
+            errs() << "Loop body:\n";
+          }
+          for (auto &I : *bb) {
+            I.print(errs());
+            errs() << "\n";
+          }
+        }
+      }
+
+      void printSCCs (SCCDAG *sccSubgraph)
+      {
+        errs() << "\nInternal SCCs\n";
+        for (auto sccI = sccSubgraph->begin_internal_node_map(); sccI != sccSubgraph->end_internal_node_map(); ++sccI) {
+
+          /*
+           * Fetch the current SCC.
+           */
+          auto scc = sccI->first;
+
+          /*
+           * Print the SCC.
+           */
+          scc->print(errs());
+        }
+        errs() << "\n";
+
+        errs() << "\nExternal SCCs\n";
+        for (auto sccI = sccSubgraph->begin_external_node_map(); sccI != sccSubgraph->end_external_node_map(); ++sccI) {
+          sccI->first->print(errs());
+        }
+        errs() << "\n";
+
+        errs() << "Number of SCCs: " << sccSubgraph->numInternalNodes() << "\n";
+        for (auto edgeI = sccSubgraph->begin_edges(); edgeI != sccSubgraph->end_edges(); ++edgeI) {
+          // (*edgeI)->print(errs());
+          for (auto subEdge : (*edgeI)->getSubEdges()) subEdge->print(errs());
+        }
+        errs() << "\n";
+
+        errs() << "Number of edges: " << std::distance(sccSubgraph->begin_edges(), sccSubgraph->end_edges()) << "\n";
+      }
+
+      void printStageSCCs (DSWPLoopDependenceInfo *LDI)
+      {
+        for (auto &stage : LDI->stages)
+        {
+          errs() << "Stage: " << stage->order << "\n";
+          stage->scc->print(errs() << "SCC:\n") << "\n";
+          for (auto edge : stage->scc->getEdges()) edge->print(errs()) << "\n";
+        }
+      }
+
+      void printStageQueues (DSWPLoopDependenceInfo *LDI)
+      {
+        for (auto &stage : LDI->stages)
+        {
+          errs() << "Stage: " << stage->order << "\n";
+          errs() << "Push value queues: ";
+          for (auto qInd : stage->pushValueQueues) errs() << qInd << " ";
+          errs() << "\nPop value queues: ";
+          for (auto qInd : stage->popValueQueues) errs() << qInd << " ";
+          errs() << "\n";
+        }
+
+        int count = 0;
+        for (auto &queue : LDI->queues)
+        {
+          errs() << "Queue: " << count++ << "\n";
+          queue->producer->print(errs() << "Producer:\t"); errs() << "\n";
+          for (auto consumer : queue->consumers)
+          {
+            consumer->print(errs() << "Consumer:\t"); errs() << "\n";
+          }
+        }
+      }
+
+      void printEnv (DSWPLoopDependenceInfo *LDI)
+      {
+        int count = 1;
+        for (auto prod : LDI->environment->envProducers)
+        {
+          prod->print(errs() << "Env producer" << count++ << ":\t"); errs() << "\n";
+        }
+      }
+  };
+
+}
+
+// Next there is code to register your pass to "opt"
+char llvm::DSWP::ID = 0;
+static RegisterPass<DSWP> X("DSWP", "DSWP parallelization");
+
+// Next there is code to register your pass to "clang"
+static DSWP * _PassMaker = NULL;
+static RegisterStandardPasses _RegPass1(PassManagerBuilder::EP_OptimizerLast,
+    [](const PassManagerBuilder&, legacy::PassManagerBase& PM) {
+        if(!_PassMaker){ PM.add(_PassMaker = new DSWP());}}); // ** for -Ox
+static RegisterStandardPasses _RegPass2(PassManagerBuilder::EP_EnabledOnOptLevel0,
+    [](const PassManagerBuilder&, legacy::PassManagerBase& PM) {
+        if(!_PassMaker){ PM.add(_PassMaker = new DSWP());}});// ** for -O0