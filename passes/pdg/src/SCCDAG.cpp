--- conflicted
+++ resolved
@@ -1,346 +1,329 @@
-/*
- * Copyright 2016 - 2019  Angelo Matni, Simone Campanoni
- *
- * Permission is hereby granted, free of charge, to any person obtaining a copy of this software and associated documentation files (the "Software"), to deal in the Software without restriction, including without limitation the rights to use, copy, modify, merge, publish, distribute, sublicense, and/or sell copies of the Software, and to permit persons to whom the Software is furnished to do so, subject to the following conditions:
-
- * The above copyright notice and this permission notice shall be included in all copies or substantial portions of the Software.
-
- * THE SOFTWARE IS PROVIDED "AS IS", WITHOUT WARRANTY OF ANY KIND, EXPRESS OR IMPLIED, INCLUDING BUT NOT LIMITED TO THE WARRANTIES OF MERCHANTABILITY, FITNESS FOR A PARTICULAR PURPOSE AND NONINFRINGEMENT.
- * IN NO EVENT SHALL THE AUTHORS OR COPYRIGHT HOLDERS BE LIABLE FOR ANY CLAIM, DAMAGES OR OTHER LIABILITY, WHETHER IN AN ACTION OF CONTRACT, TORT OR OTHERWISE, ARISING FROM, OUT OF OR IN CONNECTION WITH THE SOFTWARE OR THE USE OR OTHER DEALINGS IN THE SOFTWARE.
- */
-#include "llvm/Pass.h"
-#include "llvm/IR/Function.h"
-#include "llvm/IR/BasicBlock.h"
-#include "llvm/IR/Instructions.h"
-#include "llvm/Analysis/AliasAnalysis.h"
-#include "llvm/Analysis/LoopInfo.h"
-#include "llvm/ADT/SCCIterator.h"
-#include <set>
-#include <unordered_map>
-
-#include "../include/DGGraphTraits.hpp"
-#include "../include/SCCDAG.hpp"
-
-<<<<<<< HEAD
-llvm::SCCDAG::SCCDAG() { ordered_dirty = true; }
-=======
-using namespace llvm ;
->>>>>>> e4213de6
-
-SCCDAG::SCCDAG() {
-  return ;
-}
-
-<<<<<<< HEAD
-#if 0
-// sot: seems to create a subset of the correct SCCDAG. Problem occured in 3mm, 179.art, 056.ear, ...
-// replace with Tarjan's SCC algorithm
-SCCDAG *llvm::SCCDAG::createSCCDAGFrom(PDG *pdg)
-{
-=======
-SCCDAG * SCCDAG::createSCCDAGFrom (PDG *pdg) {
-
-  /*
-   * Create an empty SCCDAG.
-   */
->>>>>>> e4213de6
-  auto sccDAG = new SCCDAG();
-
-  /*
-   * Iterate over all disconnected subgraphs of the PDG and calculate their strongly connected components
-   */
-  auto subgraphs = pdg->getDisconnectedSubgraphs();
-  for (auto subgraphNodeset : subgraphs)
-  {
-    auto subgraphPDG = new PDG();
-    pdg->addNodesIntoNewGraph(*cast<DG<Value>>(subgraphPDG), *subgraphNodeset, *subgraphNodeset->begin());
-    delete subgraphNodeset;
-
-    std::set<Value *> valuesInSCCs;
-    for (auto topLevelNode : subgraphPDG->getTopLevelNodes())
-    {
-      subgraphPDG->setEntryNode(topLevelNode);
-      std::set<DGNode<Value> *> nodes;
-      for (auto pdgI = scc_begin(subgraphPDG); pdgI != scc_end(subgraphPDG); ++pdgI)
-      {
-        nodes.clear();
-        bool uniqueSCC = true;
-        for (auto node : *pdgI)
-        {
-          if (valuesInSCCs.find(node->getT()) != valuesInSCCs.end())
-          {
-            uniqueSCC = false;
-            break;
-          }
-          nodes.insert(node);
-          valuesInSCCs.insert(node->getT());
-        }
-
-        if (!uniqueSCC) continue;
-        auto scc = new SCC(nodes);
-        sccDAG->addNode(scc, /*inclusion=*/ true);
-      }
-    }
-
-    /*
-     * Delete just the subgraph holder, not the nodes/edges which belong to the pdg input
-     */
-    subgraphPDG->clear();
-    delete subgraphPDG;
-  }
-
-  sccDAG->markValuesInSCC();
-  sccDAG->markEdgesAndSubEdges();
-  sccDAG->computeReachabilityAmongSCCs();
-  return sccDAG;
-}
-#endif
-
-void llvm::SCCDAG::visit(DGNode<Value> *pdgNode, PDG *pdg, unsigned &index,
-                         DGNode2Index &idx, DGNode2Index &low,
-                         std::vector<DGNode<Value> *> &stack, SCCDAG *sccDAG) {
-
-  idx[pdgNode] = index;
-  low[pdgNode] = index;
-  ++index;
-
-  stack.push_back(pdgNode);
-
-  // Foreach successor 'succ' of 'pdgNode'
-  for (auto outgoingEdge : pdgNode->getOutgoingEdges()) {
-    auto succ = outgoingEdge->getIncomingNode();
-
-    // Is this the first path to reach 'succ' ?
-    if (-1 == idx[succ]) {
-      visit(succ, pdg, index, idx, low, stack, sccDAG);
-      low[pdgNode] = std::min(low[pdgNode], low[succ]);
-    }
-
-    // Not the first path.  Is 'succ' on this path?
-    else if (std::find(stack.begin(), stack.end(), succ) != stack.end()) {
-      low[pdgNode] = std::min(low[pdgNode], idx[succ]);
-    }
-  }
-
-  // Is pdgNode the root of an SCC?
-  if (idx[pdgNode] == low[pdgNode]) {
-    // Copy this SCC into the result,
-    std::set<DGNode<Value> *> nodes;
-    for (;;) {
-      DGNode<Value> *n = stack.back();
-      stack.pop_back();
-      nodes.insert(n);
-
-      if (n == pdgNode)
-        break;
-    }
-    auto scc = new SCC(nodes);
-    sccDAG->addNode(scc, /*inclusion=*/ true);
-  }
-}
-
-SCCDAG *llvm::SCCDAG::createSCCDAGFrom(PDG *pdg)
-{
-  auto sccDAG = new SCCDAG();
-  unsigned index = 0;
-  std::vector<DGNode<Value> *> stack;
-  DGNode2Index idx, low;
-  for (DGNode<Value> *pdgNode : pdg->getNodes()) {
-    idx[pdgNode] = -1;
-    low[pdgNode] = 0;
-  }
-  for (DGNode<Value> *pdgNode : pdg->getNodes()) {
-    if (-1 == idx[pdgNode])
-      visit(pdgNode, pdg, index, idx, low, stack, sccDAG);
-  }
-  sccDAG->markValuesInSCC();
-  sccDAG->markEdgesAndSubEdges();
-  sccDAG->computeReachabilityAmongSCCs();
-  return sccDAG;
-}
-      
-bool SCCDAG::doesItContain (Instruction *inst) const {
-
-  /*
-   * Fetch the SCC that contains the instruction given as input.
-   */
-  auto SCC = this->sccOfValue(inst);
-
-  return SCC != nullptr;
-}
-
-void SCCDAG::markValuesInSCC() {
-
-  /*
-   * Maintain association of each internal node to its SCC
-   */
-  this->valueToSCCNode.clear();
-  for (auto sccNode : this->getNodes())
-  {
-    for (auto instPair : sccNode->getT()->internalNodePairs())
-    {
-      this->valueToSCCNode[instPair.first] = sccNode;
-    }
-  }
-}
-
-void SCCDAG::markEdgesAndSubEdges()
-{
-  /*
-   * Add edges between SCCs by looking at each SCC's outgoing edges
-   */
-  std::set<DGEdge<SCC> *> clearedEdges;
-  for (auto outgoingSCCNode : this->getNodes())
-  {
-    auto outgoingSCC = outgoingSCCNode->getT();
-    for (auto externalNodePair : outgoingSCC->externalNodePairs())
-    {
-      auto incomingNode = externalNodePair.second;
-      if (incomingNode->numIncomingEdges() == 0) continue;
-
-      auto incomingSCCNode = this->valueToSCCNode[externalNodePair.first];
-      auto incomingSCC = incomingSCCNode->getT();
-
-      /*
-       * Find or create unique edge between the two connected SCC
-       */
-      auto edgeSet = outgoingSCCNode->getEdgesToAndFromNode(incomingSCCNode);
-      auto sccEdge = edgeSet.empty() ? this->addEdge(outgoingSCC, incomingSCC) : (*edgeSet.begin());
-
-      /*
-       * Clear out subedges if not already done once; add all currently existing subedges
-       */
-      if (clearedEdges.find(sccEdge) == clearedEdges.end())
-      {
-        sccEdge->clearSubEdges();
-        clearedEdges.insert(sccEdge);
-      }
-      for (auto edge : incomingNode->getIncomingEdges()) sccEdge->addSubEdge(edge);
-    }
-  }
-}
-
-void SCCDAG::mergeSCCs(std::set<DGNode<SCC> *> &sccSet)
-{
-  if (sccSet.size() < 2) return;
-
-  std::set<DGNode<Value> *> mergeNodes;
-  for (auto sccNode : sccSet)
-  {
-    for (auto internalNodePair : sccNode->getT()->internalNodePairs())
-    {
-      mergeNodes.insert(internalNodePair.second);
-    }
-  }
-  auto mergeSCC = new SCC(mergeNodes);
-
-  /*
-   * Add the new SCC and remove the old ones
-   * Reassign values to the SCC they are now in
-   * Recreate all edges from SCCs to the newly merged SCC
-   */
-  auto mergeSCCNode = this->addNode(mergeSCC, /*inclusion=*/ true);
-  for (auto sccNode : sccSet) this->removeNode(sccNode);
-  this->markValuesInSCC();
-  this->markEdgesAndSubEdges();
-}
-
-SCC * SCCDAG::sccOfValue (Value *val) const {
-  return valueToSCCNode.find(val)->second->getT();
-}
-
-<<<<<<< HEAD
-bool llvm::SCCDAG::orderedBefore(const SCC *earlySCC,
-                                 const SCCSet &lates) const {
-  for (auto lscc : lates)
-    if (orderedBefore(earlySCC, lscc))
-      return true;
-  return false;
-}
-
-bool llvm::SCCDAG::orderedBefore(const SCCSet &earlies,
-                                 const SCC *lateSCC) const {
-  for (auto escc : earlies)
-    if (orderedBefore(escc, lateSCC))
-      return true;
-  return false;
-}
-
-bool llvm::SCCDAG::orderedBefore(const SCC *earlySCC,
-                                 const SCC *lateSCC) const {
-  assert(!ordered_dirty && "Must run computeReachabilityAmongSCCs() first");
-  auto earlySCCid = sccIndexes.find(earlySCC)->second;
-  auto lateSCCid = sccIndexes.find(lateSCC)->second;
-  return ordered.test(earlySCCid, lateSCCid);
-}
-
-void llvm::SCCDAG::computeReachabilityAmongSCCs()
-{
-  ordered_dirty = false;
-  const unsigned N_scc = this->numNodes();
-
-  unsigned index = 0;
-  for (const auto *SCCNode : this->getNodes()) {
-    sccIndexes[SCCNode->getT()] = index;
-    index++;
-  }
-
-  ordered.resize( N_scc );
-
-  for (auto *SCCEdge : this->getEdges()) {
-    const SCC *srcSCC = SCCEdge->getOutgoingT();
-    const SCC *dstSCC = SCCEdge->getIncomingT();
-    ordered.set(sccIndexes[srcSCC], sccIndexes[dstSCC]);
-  }
-
-  ordered.transitive_closure();
-=======
-int64_t SCCDAG::numberOfInstructions (void) {
-
-  /*
-   * Iterate over SCCs.
-   */
-  int64_t n = 0;
-  for (auto sccNode : this->getNodes()){
-    auto SCC = sccNode->getT();
-    n += SCC->numberOfInstructions();
-  }
-
-  return n;
-}
-
-bool SCCDAG::iterateOverInstructions (std::function<bool (Instruction *)> funcToInvoke){
-
-  /*
-   * Iterate over SCC.
-   */
-  for (auto sccNode : this->getNodes()){
-
-    /*
-     * Iterate over instructions contained in the SCC.
-     */
-    auto SCC = sccNode->getT();
-    if (SCC->iterateOverInstructions(funcToInvoke)){
-      return true;
-    }
-  }
-
-  return false ;
-}
-
-SCCDAG::~SCCDAG() {
-  for (auto *edge : allEdges){
-    if (edge) {
-      delete edge;
-    }
-  }
-
-  for (auto *node : allNodes){
-    if (node) {
-      delete node;
-    }
-  }
-
-  return ;
->>>>>>> e4213de6
-}
+/*
+ * Copyright 2016 - 2019  Angelo Matni, Simone Campanoni
+ *
+ * Permission is hereby granted, free of charge, to any person obtaining a copy of this software and associated documentation files (the "Software"), to deal in the Software without restriction, including without limitation the rights to use, copy, modify, merge, publish, distribute, sublicense, and/or sell copies of the Software, and to permit persons to whom the Software is furnished to do so, subject to the following conditions:
+
+ * The above copyright notice and this permission notice shall be included in all copies or substantial portions of the Software.
+
+ * THE SOFTWARE IS PROVIDED "AS IS", WITHOUT WARRANTY OF ANY KIND, EXPRESS OR IMPLIED, INCLUDING BUT NOT LIMITED TO THE WARRANTIES OF MERCHANTABILITY, FITNESS FOR A PARTICULAR PURPOSE AND NONINFRINGEMENT.
+ * IN NO EVENT SHALL THE AUTHORS OR COPYRIGHT HOLDERS BE LIABLE FOR ANY CLAIM, DAMAGES OR OTHER LIABILITY, WHETHER IN AN ACTION OF CONTRACT, TORT OR OTHERWISE, ARISING FROM, OUT OF OR IN CONNECTION WITH THE SOFTWARE OR THE USE OR OTHER DEALINGS IN THE SOFTWARE.
+ */
+#include "llvm/Pass.h"
+#include "llvm/IR/Function.h"
+#include "llvm/IR/BasicBlock.h"
+#include "llvm/IR/Instructions.h"
+#include "llvm/Analysis/AliasAnalysis.h"
+#include "llvm/Analysis/LoopInfo.h"
+#include "llvm/ADT/SCCIterator.h"
+#include <set>
+#include <unordered_map>
+
+#include "../include/DGGraphTraits.hpp"
+#include "../include/SCCDAG.hpp"
+
+using namespace llvm ;
+
+SCCDAG::SCCDAG() { ordered_dirty = true; }
+
+#if 0
+// sot: seems to create a subset of the correct SCCDAG. Problem occured in 3mm, 179.art, 056.ear, ...
+// replace with Tarjan's SCC algorithm
+SCCDAG * SCCDAG::createSCCDAGFrom (PDG *pdg) {
+
+  /*
+   * Create an empty SCCDAG.
+   */
+  auto sccDAG = new SCCDAG();
+
+  /*
+   * Iterate over all disconnected subgraphs of the PDG and calculate their strongly connected components
+   */
+  auto subgraphs = pdg->getDisconnectedSubgraphs();
+  for (auto subgraphNodeset : subgraphs)
+  {
+    auto subgraphPDG = new PDG();
+    pdg->addNodesIntoNewGraph(*cast<DG<Value>>(subgraphPDG), *subgraphNodeset, *subgraphNodeset->begin());
+    delete subgraphNodeset;
+
+    std::set<Value *> valuesInSCCs;
+    for (auto topLevelNode : subgraphPDG->getTopLevelNodes())
+    {
+      subgraphPDG->setEntryNode(topLevelNode);
+      std::set<DGNode<Value> *> nodes;
+      for (auto pdgI = scc_begin(subgraphPDG); pdgI != scc_end(subgraphPDG); ++pdgI)
+      {
+        nodes.clear();
+        bool uniqueSCC = true;
+        for (auto node : *pdgI)
+        {
+          if (valuesInSCCs.find(node->getT()) != valuesInSCCs.end())
+          {
+            uniqueSCC = false;
+            break;
+          }
+          nodes.insert(node);
+          valuesInSCCs.insert(node->getT());
+        }
+
+        if (!uniqueSCC) continue;
+        auto scc = new SCC(nodes);
+        sccDAG->addNode(scc, /*inclusion=*/ true);
+      }
+    }
+
+    /*
+     * Delete just the subgraph holder, not the nodes/edges which belong to the pdg input
+     */
+    subgraphPDG->clear();
+    delete subgraphPDG;
+  }
+
+  sccDAG->markValuesInSCC();
+  sccDAG->markEdgesAndSubEdges();
+  sccDAG->computeReachabilityAmongSCCs();
+  return sccDAG;
+}
+#endif
+
+void llvm::SCCDAG::visit(DGNode<Value> *pdgNode, PDG *pdg, unsigned &index,
+                         DGNode2Index &idx, DGNode2Index &low,
+                         std::vector<DGNode<Value> *> &stack, SCCDAG *sccDAG) {
+
+  idx[pdgNode] = index;
+  low[pdgNode] = index;
+  ++index;
+
+  stack.push_back(pdgNode);
+
+  // Foreach successor 'succ' of 'pdgNode'
+  for (auto outgoingEdge : pdgNode->getOutgoingEdges()) {
+    auto succ = outgoingEdge->getIncomingNode();
+
+    // Is this the first path to reach 'succ' ?
+    if (-1 == idx[succ]) {
+      visit(succ, pdg, index, idx, low, stack, sccDAG);
+      low[pdgNode] = std::min(low[pdgNode], low[succ]);
+    }
+
+    // Not the first path.  Is 'succ' on this path?
+    else if (std::find(stack.begin(), stack.end(), succ) != stack.end()) {
+      low[pdgNode] = std::min(low[pdgNode], idx[succ]);
+    }
+  }
+
+  // Is pdgNode the root of an SCC?
+  if (idx[pdgNode] == low[pdgNode]) {
+    // Copy this SCC into the result,
+    std::set<DGNode<Value> *> nodes;
+    for (;;) {
+      DGNode<Value> *n = stack.back();
+      stack.pop_back();
+      nodes.insert(n);
+
+      if (n == pdgNode)
+        break;
+    }
+    auto scc = new SCC(nodes);
+    sccDAG->addNode(scc, /*inclusion=*/ true);
+  }
+}
+
+SCCDAG *SCCDAG::createSCCDAGFrom(PDG *pdg) {
+  auto sccDAG = new SCCDAG();
+  unsigned index = 0;
+  std::vector<DGNode<Value> *> stack;
+  DGNode2Index idx, low;
+  for (DGNode<Value> *pdgNode : pdg->getNodes()) {
+    idx[pdgNode] = -1;
+    low[pdgNode] = 0;
+  }
+  for (DGNode<Value> *pdgNode : pdg->getNodes()) {
+    if (-1 == idx[pdgNode])
+      visit(pdgNode, pdg, index, idx, low, stack, sccDAG);
+  }
+  sccDAG->markValuesInSCC();
+  sccDAG->markEdgesAndSubEdges();
+  sccDAG->computeReachabilityAmongSCCs();
+  return sccDAG;
+}
+
+bool SCCDAG::doesItContain (Instruction *inst) const {
+
+  /*
+   * Fetch the SCC that contains the instruction given as input.
+   */
+  auto SCC = this->sccOfValue(inst);
+
+  return SCC != nullptr;
+}
+
+void SCCDAG::markValuesInSCC() {
+
+  /*
+   * Maintain association of each internal node to its SCC
+   */
+  this->valueToSCCNode.clear();
+  for (auto sccNode : this->getNodes())
+  {
+    for (auto instPair : sccNode->getT()->internalNodePairs())
+    {
+      this->valueToSCCNode[instPair.first] = sccNode;
+    }
+  }
+}
+
+void SCCDAG::markEdgesAndSubEdges()
+{
+  /*
+   * Add edges between SCCs by looking at each SCC's outgoing edges
+   */
+  std::set<DGEdge<SCC> *> clearedEdges;
+  for (auto outgoingSCCNode : this->getNodes())
+  {
+    auto outgoingSCC = outgoingSCCNode->getT();
+    for (auto externalNodePair : outgoingSCC->externalNodePairs())
+    {
+      auto incomingNode = externalNodePair.second;
+      if (incomingNode->numIncomingEdges() == 0) continue;
+
+      auto incomingSCCNode = this->valueToSCCNode[externalNodePair.first];
+      auto incomingSCC = incomingSCCNode->getT();
+
+      /*
+       * Find or create unique edge between the two connected SCC
+       */
+      auto edgeSet = outgoingSCCNode->getEdgesToAndFromNode(incomingSCCNode);
+      auto sccEdge = edgeSet.empty() ? this->addEdge(outgoingSCC, incomingSCC) : (*edgeSet.begin());
+
+      /*
+       * Clear out subedges if not already done once; add all currently existing subedges
+       */
+      if (clearedEdges.find(sccEdge) == clearedEdges.end())
+      {
+        sccEdge->clearSubEdges();
+        clearedEdges.insert(sccEdge);
+      }
+      for (auto edge : incomingNode->getIncomingEdges()) sccEdge->addSubEdge(edge);
+    }
+  }
+}
+
+void SCCDAG::mergeSCCs(std::set<DGNode<SCC> *> &sccSet)
+{
+  if (sccSet.size() < 2) return;
+
+  std::set<DGNode<Value> *> mergeNodes;
+  for (auto sccNode : sccSet)
+  {
+    for (auto internalNodePair : sccNode->getT()->internalNodePairs())
+    {
+      mergeNodes.insert(internalNodePair.second);
+    }
+  }
+  auto mergeSCC = new SCC(mergeNodes);
+
+  /*
+   * Add the new SCC and remove the old ones
+   * Reassign values to the SCC they are now in
+   * Recreate all edges from SCCs to the newly merged SCC
+   */
+  auto mergeSCCNode = this->addNode(mergeSCC, /*inclusion=*/ true);
+  for (auto sccNode : sccSet) this->removeNode(sccNode);
+  this->markValuesInSCC();
+  this->markEdgesAndSubEdges();
+}
+
+SCC * SCCDAG::sccOfValue (Value *val) const {
+  return valueToSCCNode.find(val)->second->getT();
+}
+
+bool SCCDAG::orderedBefore(const SCC *earlySCC, const SCCSet &lates) const {
+  for (auto lscc : lates)
+    if (orderedBefore(earlySCC, lscc))
+      return true;
+  return false;
+}
+
+bool SCCDAG::orderedBefore(const SCCSet &earlies, const SCC *lateSCC) const {
+  for (auto escc : earlies)
+    if (orderedBefore(escc, lateSCC))
+      return true;
+  return false;
+}
+
+bool SCCDAG::orderedBefore(const SCC *earlySCC, const SCC *lateSCC) const {
+  assert(!ordered_dirty && "Must run computeReachabilityAmongSCCs() first");
+  auto earlySCCid = sccIndexes.find(earlySCC)->second;
+  auto lateSCCid = sccIndexes.find(lateSCC)->second;
+  return ordered.test(earlySCCid, lateSCCid);
+}
+
+void SCCDAG::computeReachabilityAmongSCCs() {
+  ordered_dirty = false;
+  const unsigned N_scc = this->numNodes();
+
+  unsigned index = 0;
+  for (const auto *SCCNode : this->getNodes()) {
+    sccIndexes[SCCNode->getT()] = index;
+    index++;
+  }
+
+  ordered.resize( N_scc );
+
+  for (auto *SCCEdge : this->getEdges()) {
+    const SCC *srcSCC = SCCEdge->getOutgoingT();
+    const SCC *dstSCC = SCCEdge->getIncomingT();
+    ordered.set(sccIndexes[srcSCC], sccIndexes[dstSCC]);
+  }
+
+  ordered.transitive_closure();
+}
+
+int64_t SCCDAG::numberOfInstructions (void) {
+
+  /*
+   * Iterate over SCCs.
+   */
+  int64_t n = 0;
+  for (auto sccNode : this->getNodes()){
+    auto SCC = sccNode->getT();
+    n += SCC->numberOfInstructions();
+  }
+
+  return n;
+}
+
+bool SCCDAG::iterateOverInstructions (std::function<bool (Instruction *)> funcToInvoke){
+
+  /*
+   * Iterate over SCC.
+   */
+  for (auto sccNode : this->getNodes()){
+
+    /*
+     * Iterate over instructions contained in the SCC.
+     */
+    auto SCC = sccNode->getT();
+    if (SCC->iterateOverInstructions(funcToInvoke)){
+      return true;
+    }
+  }
+
+  return false ;
+}
+
+SCCDAG::~SCCDAG() {
+  for (auto *edge : allEdges){
+    if (edge) {
+      delete edge;
+    }
+  }
+
+  for (auto *node : allNodes){
+    if (node) {
+      delete node;
+    }
+  }
+
+  return ;
+}